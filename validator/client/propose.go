--- conflicted
+++ resolved
@@ -39,25 +39,6 @@
 // the state root computation, and finally signed by the validator before being
 // sent back to the beacon node for broadcasting.
 func (v *validator) ProposeBlock(ctx context.Context, slot types.Slot, pubKey [fieldparams.BLSPubkeyLength]byte) {
-<<<<<<< HEAD
-	currEpoch := slots.ToEpoch(slot)
-	switch {
-	case currEpoch >= params.BeaconConfig().Eip4844ForkEpoch:
-		v.proposeBlockEip4844(ctx, slot, pubKey)
-	case currEpoch >= params.BeaconConfig().Eip4844ForkEpoch:
-		//v.proposeBlockEip4844(ctx, slot, pubKey)
-	case currEpoch >= params.BeaconConfig().BellatrixForkEpoch:
-		v.proposeBlockBellatrix(ctx, slot, pubKey)
-	case currEpoch >= params.BeaconConfig().AltairForkEpoch:
-		v.proposeBlockAltair(ctx, slot, pubKey)
-	default:
-		v.proposeBlockPhase0(ctx, slot, pubKey)
-	}
-}
-
-func (v *validator) proposeBlockPhase0(ctx context.Context, slot types.Slot, pubKey [fieldparams.BLSPubkeyLength]byte) {
-=======
->>>>>>> 3a036230
 	if slot == 0 {
 		log.Debug("Assigned to genesis slot, skipping proposal")
 		return
@@ -262,95 +243,9 @@
 		return nil, [32]byte{}, errors.New(domainDataErr)
 	}
 
-<<<<<<< HEAD
-	var sig bls.Signature
-	switch b.Version() {
-
-	case version.EIP4844:
-		block, ok := b.Proto().(*ethpb.BeaconBlockWithBlobKZGs)
-		if !ok {
-			return nil, nil, errors.New("could not convert obj to beacon block miniDankSharding")
-		}
-		blockRoot, err := signing.ComputeSigningRoot(block, domain.SignatureDomain)
-		if err != nil {
-			return nil, nil, errors.Wrap(err, signingRootErr)
-		}
-		sig, err = v.keyManager.Sign(ctx, &validatorpb.SignRequest{
-			PublicKey:       pubKey[:],
-			SigningRoot:     blockRoot[:],
-			SignatureDomain: domain.SignatureDomain,
-			Object:          &validatorpb.SignRequest_BlockV4{BlockV4: block},
-		})
-		if err != nil {
-			return nil, nil, errors.Wrap(err, "could not sign block proposal")
-		}
-		return sig.Marshal(), domain, nil
-	case version.Bellatrix:
-		block, ok := b.Proto().(*ethpb.BeaconBlockBellatrix)
-		if !ok {
-			return nil, nil, errors.New("could not convert obj to beacon block bellatrix")
-		}
-		blockRoot, err := signing.ComputeSigningRoot(block, domain.SignatureDomain)
-		if err != nil {
-			return nil, nil, errors.Wrap(err, signingRootErr)
-		}
-		sig, err = v.keyManager.Sign(ctx, &validatorpb.SignRequest{
-			PublicKey:       pubKey[:],
-			SigningRoot:     blockRoot[:],
-			SignatureDomain: domain.SignatureDomain,
-			Object:          &validatorpb.SignRequest_BlockV3{BlockV3: block},
-		})
-		if err != nil {
-			return nil, nil, errors.Wrap(err, "could not sign block proposal")
-		}
-		return sig.Marshal(), domain, nil
-	case version.Altair:
-		block, ok := b.Proto().(*ethpb.BeaconBlockAltair)
-		if !ok {
-			return nil, nil, errors.New("could not convert obj to beacon block altair")
-		}
-		blockRoot, err := signing.ComputeSigningRoot(block, domain.SignatureDomain)
-		if err != nil {
-			return nil, nil, errors.Wrap(err, signingRootErr)
-		}
-		sig, err = v.keyManager.Sign(ctx, &validatorpb.SignRequest{
-			PublicKey:       pubKey[:],
-			SigningRoot:     blockRoot[:],
-			SignatureDomain: domain.SignatureDomain,
-			Object:          &validatorpb.SignRequest_BlockV2{BlockV2: block},
-			SigningSlot:     slot,
-		})
-		if err != nil {
-			return nil, nil, errors.Wrap(err, "could not sign block proposal")
-		}
-		return sig.Marshal(), domain, nil
-	case version.Phase0:
-		block, ok := b.Proto().(*ethpb.BeaconBlock)
-		if !ok {
-			return nil, nil, errors.New("could not convert obj to beacon block phase 0")
-		}
-		blockRoot, err := signing.ComputeSigningRoot(block, domain.SignatureDomain)
-		if err != nil {
-			return nil, nil, errors.Wrap(err, signingRootErr)
-		}
-		sig, err = v.keyManager.Sign(ctx, &validatorpb.SignRequest{
-			PublicKey:       pubKey[:],
-			SigningRoot:     blockRoot[:],
-			SignatureDomain: domain.SignatureDomain,
-			Object:          &validatorpb.SignRequest_Block{Block: block},
-			SigningSlot:     slot,
-		})
-		if err != nil {
-			return nil, nil, errors.Wrap(err, "could not sign block proposal")
-		}
-		return sig.Marshal(), domain, nil
-	default:
-		return nil, nil, errors.New("unknown block type")
-=======
 	blockRoot, err := signing.ComputeSigningRoot(b, domain.SignatureDomain)
 	if err != nil {
 		return nil, [32]byte{}, errors.Wrap(err, signingRootErr)
->>>>>>> 3a036230
 	}
 	sig, err := v.keyManager.Sign(ctx, &validatorpb.SignRequest{
 		PublicKey:       pubKey[:],
@@ -449,240 +344,4 @@
 	}
 
 	return []byte{}, nil
-<<<<<<< HEAD
-}
-
-// This is a routine to propose bellatrix compatible beacon blocks.
-func (v *validator) proposeBlockBellatrix(ctx context.Context, slot types.Slot, pubKey [48]byte) {
-	if slot == 0 {
-		log.Debug("Assigned to genesis slot, skipping proposal")
-		return
-	}
-	ctx, span := trace.StartSpan(ctx, "validator.proposeBlockBellatrix")
-	defer span.End()
-
-	lock := async.NewMultilock(fmt.Sprint(iface.RoleProposer), string(pubKey[:]))
-	lock.Lock()
-	defer lock.Unlock()
-
-	fmtKey := fmt.Sprintf("%#x", pubKey[:])
-	span.AddAttributes(trace.StringAttribute("validator", fmt.Sprintf("%#x", pubKey)))
-	log := log.WithField("pubKey", fmt.Sprintf("%#x", bytesutil.Trunc(pubKey[:])))
-
-	// Sign randao reveal, it's used to request block from beacon node
-	epoch := types.Epoch(slot / params.BeaconConfig().SlotsPerEpoch)
-	randaoReveal, err := v.signRandaoReveal(ctx, pubKey, epoch, slot)
-	if err != nil {
-		log.WithError(err).Error("Failed to sign randao reveal")
-		if v.emitAccountMetrics {
-			ValidatorProposeFailVec.WithLabelValues(fmtKey).Inc()
-		}
-		return
-	}
-
-	g, err := v.getGraffiti(ctx, pubKey)
-	if err != nil {
-		log.WithError(err).Warn("Could not get graffiti")
-	}
-
-	// Request block from beacon node
-	b, err := v.validatorClient.GetBeaconBlock(ctx, &ethpb.BlockRequest{
-		Slot:         slot,
-		RandaoReveal: randaoReveal,
-		Graffiti:     g,
-	})
-	if err != nil {
-		log.WithField("blockSlot", slot).WithError(err).Error("Failed to request block from beacon node")
-		if v.emitAccountMetrics {
-			ValidatorProposeFailVec.WithLabelValues(fmtKey).Inc()
-		}
-		return
-	}
-	bellatrixBlk, ok := b.Block.(*ethpb.GenericBeaconBlock_Bellatrix)
-	if !ok {
-		log.Error("Not a Bellatrix block")
-		if v.emitAccountMetrics {
-			ValidatorProposeFailVec.WithLabelValues(fmtKey).Inc()
-		}
-		return
-	}
-
-	// Sign returned block from beacon node
-	wb, err := wrapper.WrappedBellatrixBeaconBlock(bellatrixBlk.Bellatrix)
-	if err != nil {
-		log.WithError(err).Error("Failed to wrap block")
-		if v.emitAccountMetrics {
-			ValidatorProposeFailVec.WithLabelValues(fmtKey).Inc()
-		}
-		return
-	}
-	sig, domain, err := v.signBlock(ctx, pubKey, epoch, slot, wb)
-	if err != nil {
-		log.WithError(err).Error("Failed to sign block")
-		if v.emitAccountMetrics {
-			ValidatorProposeFailVec.WithLabelValues(fmtKey).Inc()
-		}
-		return
-	}
-	blk := &ethpb.SignedBeaconBlockBellatrix{
-		Block:     bellatrixBlk.Bellatrix,
-		Signature: sig,
-	}
-
-	signingRoot, err := signing.ComputeSigningRoot(bellatrixBlk.Bellatrix, domain.SignatureDomain)
-	if err != nil {
-		if v.emitAccountMetrics {
-			ValidatorProposeFailVec.WithLabelValues(fmtKey).Inc()
-		}
-		log.WithError(err).Error("Failed to compute signing root for block")
-		return
-	}
-
-	wsb, err := wrapper.WrappedBellatrixSignedBeaconBlock(blk)
-	if err != nil {
-		log.WithError(err).Error("Failed to wrap signed block")
-		if v.emitAccountMetrics {
-			ValidatorProposeFailVec.WithLabelValues(fmtKey).Inc()
-		}
-		return
-	}
-
-	if err := v.slashableProposalCheck(ctx, pubKey, wsb, signingRoot); err != nil {
-		log.WithFields(
-			blockLogFields(pubKey, wb, nil),
-		).WithError(err).Error("Failed block slashing protection check")
-		if v.emitAccountMetrics {
-			ValidatorProposeFailVec.WithLabelValues(fmtKey).Inc()
-		}
-		return
-	}
-
-	// Propose and broadcast block via beacon node
-	blkResp, err := v.validatorClient.ProposeBeaconBlock(ctx, &ethpb.GenericSignedBeaconBlock{
-		Block: &ethpb.GenericSignedBeaconBlock_Bellatrix{Bellatrix: blk},
-	})
-	if err != nil {
-		log.WithError(err).Error("Failed to propose block")
-		if v.emitAccountMetrics {
-			ValidatorProposeFailVec.WithLabelValues(fmtKey).Inc()
-		}
-		return
-	}
-
-	blkRoot := fmt.Sprintf("%#x", bytesutil.Trunc(blkResp.BlockRoot))
-	log.WithFields(logrus.Fields{
-		"slot":            bellatrixBlk.Bellatrix.Slot,
-		"blockRoot":       blkRoot,
-		"numAttestations": len(bellatrixBlk.Bellatrix.Body.Attestations),
-		"numDeposits":     len(bellatrixBlk.Bellatrix.Body.Deposits),
-		"graffiti":        string(bellatrixBlk.Bellatrix.Body.Graffiti),
-		"fork":            "bellatrix",
-	}).Info("Submitted new block")
-
-	if v.emitAccountMetrics {
-		ValidatorProposeSuccessVec.WithLabelValues(fmtKey).Inc()
-	}
-}
-
-// This is a routine to propose miniDankSharding compatible beacon blocks.
-func (v *validator) proposeBlockEip4844(ctx context.Context, slot types.Slot, pubKey [48]byte) {
-	ctx, span := trace.StartSpan(ctx, "validator.proposeBlockEip4844")
-	defer span.End()
-
-	lock := async.NewMultilock(fmt.Sprint(iface.RoleProposer), string(pubKey[:]))
-	lock.Lock()
-	defer lock.Unlock()
-
-	fmtKey := fmt.Sprintf("%#x", pubKey[:])
-	span.AddAttributes(trace.StringAttribute("validator", fmt.Sprintf("%#x", pubKey)))
-	log := log.WithField("pubKey", fmt.Sprintf("%#x", bytesutil.Trunc(pubKey[:])))
-
-	// Sign randao reveal, it's used to request block from beacon node
-	epoch := types.Epoch(slot / params.BeaconConfig().SlotsPerEpoch)
-	randaoReveal, err := v.signRandaoReveal(ctx, pubKey, epoch, slot)
-	if err != nil {
-		log.WithError(err).Error("Failed to sign randao reveal")
-		return
-	}
-
-	g, err := v.getGraffiti(ctx, pubKey)
-	if err != nil {
-		log.WithError(err).Warn("Could not get graffiti")
-	}
-
-	// Request block from beacon node
-	b, err := v.validatorClient.GetBeaconBlock(ctx, &ethpb.BlockRequest{
-		Slot:         slot,
-		RandaoReveal: randaoReveal,
-		Graffiti:     g,
-	})
-	if err != nil {
-		log.WithField("blockSlot", slot).WithError(err).Error("Failed to request block from beacon node")
-		return
-	}
-	miniDankShardingBlk, ok := b.Block.(*ethpb.GenericBeaconBlock_Eip4844)
-	if !ok {
-		log.Error("Not a Eip4844 block")
-		return
-	}
-
-	// Sign returned block from beacon node
-	wb, err := wrapper.WrappedEip4844BeaconBlock(miniDankShardingBlk.Eip4844)
-	if err != nil {
-		log.WithError(err).Error("Failed to wrap block")
-		return
-	}
-	sig, domain, err := v.signBlock(ctx, pubKey, epoch, slot, wb)
-	if err != nil {
-		log.WithError(err).Error("Failed to sign block")
-		return
-	}
-	blk := &ethpb.SignedBeaconBlockWithBlobKZGs{
-		Block:     miniDankShardingBlk.Eip4844,
-		Signature: sig,
-	}
-
-	signingRoot, err := signing.ComputeSigningRoot(miniDankShardingBlk.Eip4844, domain.SignatureDomain)
-	if err != nil {
-		log.WithError(err).Error("Failed to compute signing root for block")
-		return
-	}
-
-	wsb, err := wrapper.WrappedEip4844SignedBeaconBlock(blk)
-	if err != nil {
-		log.WithError(err).Error("Failed to wrap signed block")
-		return
-	}
-
-	if err := v.slashableProposalCheck(ctx, pubKey, wsb, signingRoot); err != nil {
-		log.WithFields(
-			blockLogFields(pubKey, wb, nil),
-		).WithError(err).Error("Failed block slashing protection check")
-		return
-	}
-
-	// Propose and broadcast block via beacon node
-	blkResp, err := v.validatorClient.ProposeBeaconBlock(ctx, &ethpb.GenericSignedBeaconBlock{
-		Block: &ethpb.GenericSignedBeaconBlock_Eip4844{Eip4844: blk},
-	})
-	if err != nil {
-		log.WithError(err).Error("Failed to propose block")
-		return
-	}
-
-	blkRoot := fmt.Sprintf("%#x", bytesutil.Trunc(blkResp.BlockRoot))
-	log.WithFields(logrus.Fields{
-		"slot":            blk.Block.Slot,
-		"blockRoot":       blkRoot,
-		"numAttestations": len(blk.Block.Body.Attestations),
-		"numDeposits":     len(blk.Block.Body.Deposits),
-		"graffiti":        string(blk.Block.Body.Graffiti),
-		"fork":            "eip4844",
-	}).Info("Submitted new block")
-
-	if v.emitAccountMetrics {
-		ValidatorProposeSuccessVec.WithLabelValues(fmtKey).Inc()
-	}
-=======
->>>>>>> 3a036230
 }