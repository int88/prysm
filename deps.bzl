load("@prysm//tools/go:def.bzl", "go_repository", "maybe")  # gazelle:keep
load("@bazel_tools//tools/build_defs/repo:http.bzl", "http_archive")  # gazelle:keep
load("@bazel_tools//tools/build_defs/repo:git.bzl", "git_repository")

# Prysm's third party / external dependencies.
#
##################################################################
#
#                    ██████████████████
#                  ██                  ██
#                ██  ██████████████████  ██
#              ██  ██████████████████████  ██
#            ██  ██████████████████████████  ██
#          ██  ██████████████████████████████  ██
#        ██  ██████████████████████████████████  ██
#      ██  ██████████████████████████████████████  ██
#      ██  ██████    ██      ████  ████    ██████  ██
#      ██  ████  ████████  ████  ██  ██  ██  ████  ██
#      ██  ████  ████████  ████  ██  ██  ██  ████  ██
#      ██  ██████  ██████  ████  ██  ██    ██████  ██
#      ██  ████████  ████  ████  ██  ██  ████████  ██
#      ██  ████████  ████  ████  ██  ██  ████████  ██
#      ██  ████    ██████  ██████  ████  ████████  ██
#      ██  ██████████████████████████████████████  ██
#        ██  ██████████████████████████████████  ██
#          ██  ██████████████████████████████  ██
#            ██  ██████████████████████████  ██
#              ██  ██████████████████████  ██
#                ██  ██████████████████  ██
#                  ██                  ██
#                    ██████████████████
#
##################################################################
#           Make sure you have read DEPENDENCIES.md!
##################################################################
def prysm_deps():
    go_repository(
        name = "co_honnef_go_tools",
        importpath = "honnef.co/go/tools",
        sum = "h1:UoveltGrhghAA7ePc+e+QYDHXrBps2PqFZiHkGR/xK8=",
        version = "v0.0.1-2020.1.4",
    )
    go_repository(
        name = "com_github_aead_siphash",
        importpath = "github.com/aead/siphash",
        sum = "h1:FwHfE/T45KPKYuuSAKyyvE+oPWcaQ+CUmFW0bPlM+kg=",
        version = "v1.0.1",
    )
    go_repository(
        name = "com_github_afex_hystrix_go",
        importpath = "github.com/afex/hystrix-go",
        sum = "h1:rFw4nCn9iMW+Vajsk51NtYIcwSTkXr+JGrMd36kTDJw=",
        version = "v0.0.0-20180502004556-fa1af6a1f4f5",
    )

    go_repository(
        name = "com_github_ajstarks_svgo",
        importpath = "github.com/ajstarks/svgo",
        sum = "h1:wVe6/Ea46ZMeNkQjjBW6xcqyQA/j5e0D6GytH95g0gQ=",
        version = "v0.0.0-20180226025133-644b8db467af",
    )

    go_repository(
        name = "com_github_alecthomas_template",
        importpath = "github.com/alecthomas/template",
        sum = "h1:JYp7IbQjafoB+tBA3gMyHYHrpOtNuDiK/uB5uXxq5wM=",
        version = "v0.0.0-20190718012654-fb15b899a751",
    )
    go_repository(
        name = "com_github_alecthomas_units",
        importpath = "github.com/alecthomas/units",
        sum = "h1:UQZhZ2O0vMHr2cI+DC1Mbh0TJxzA3RcLoMsFw+aXw7E=",
        version = "v0.0.0-20190924025748-f65c72e2690d",
    )
    go_repository(
        name = "com_github_allegro_bigcache",
        importpath = "github.com/allegro/bigcache",
        sum = "h1:hg1sY1raCwic3Vnsvje6TT7/pnZba83LeFck5NrFKSc=",
        version = "v1.2.1",
    )
    go_repository(
        name = "com_github_andreasbriese_bbloom",
        importpath = "github.com/AndreasBriese/bbloom",
        sum = "h1:HD8gA2tkByhMAwYaFAX9w2l7vxvBQ5NMoxDrkhqhtn4=",
        version = "v0.0.0-20190306092124-e2d15f34fcf9",
    )

    go_repository(
        name = "com_github_andreyvit_diff",
        importpath = "github.com/andreyvit/diff",
        sum = "h1:bvNMNQO63//z+xNgfBlViaCIJKLlCJ6/fmUseuG0wVQ=",
        version = "v0.0.0-20170406064948-c7f18ee00883",
    )

    go_repository(
        name = "com_github_antihax_optional",
        importpath = "github.com/antihax/optional",
        sum = "h1:xK2lYat7ZLaVVcIuj82J8kIro4V6kDe0AUDFboUCwcg=",
        version = "v1.0.0",
    )

    go_repository(
        name = "com_github_apache_arrow_go_arrow",
        importpath = "github.com/apache/arrow/go/arrow",
        sum = "h1:nxAtV4VajJDhKysp2kdcJZsq8Ss1xSA0vZTkVHHJd0E=",
        version = "v0.0.0-20191024131854-af6fa24be0db",
    )
    go_repository(
        name = "com_github_apache_thrift",
        importpath = "github.com/apache/thrift",
        sum = "h1:5hryIiq9gtn+MiLVn0wP37kb/uTeRZgN08WoCsAhIhI=",
        version = "v0.13.0",
    )

    go_repository(
        name = "com_github_aristanetworks_fsnotify",
        importpath = "github.com/aristanetworks/fsnotify",
        sum = "h1:it2ydpY6k0aXB7qjb4vGhOYOL6YDC/sr8vhqwokFQwQ=",
        version = "v1.4.2",
    )
    go_repository(
        name = "com_github_aristanetworks_glog",
        importpath = "github.com/aristanetworks/glog",
        sum = "h1:Bmjk+DjIi3tTAU0wxGaFbfjGUqlxxSXARq9A96Kgoos=",
        version = "v0.0.0-20191112221043-67e8567f59f3",
    )

    go_repository(
        name = "com_github_aristanetworks_goarista",
        importpath = "github.com/aristanetworks/goarista",
        sum = "h1:cgk6xsRVshE29qzHDCQ+tqmu7ny8GnjPQhAw/RTk/Co=",
        version = "v0.0.0-20200521140103-6c3304613b30",
    )
    go_repository(
        name = "com_github_aristanetworks_splunk_hec_go",
        importpath = "github.com/aristanetworks/splunk-hec-go",
        sum = "h1:O7zlcm4ve7JvqTyEK3vSBh1LngLezraqcxv8Ya6tQFY=",
        version = "v0.3.3",
    )
    go_repository(
        name = "com_github_armon_circbuf",
        importpath = "github.com/armon/circbuf",
        sum = "h1:QEF07wC0T1rKkctt1RINW/+RMTVmiwxETico2l3gxJA=",
        version = "v0.0.0-20150827004946-bbbad097214e",
    )

    go_repository(
        name = "com_github_armon_consul_api",
        importpath = "github.com/armon/consul-api",
        sum = "h1:G1bPvciwNyF7IUmKXNt9Ak3m6u9DE1rF+RmtIkBpVdA=",
        version = "v0.0.0-20180202201655-eb2c6b5be1b6",
    )
    go_repository(
        name = "com_github_armon_go_metrics",
        importpath = "github.com/armon/go-metrics",
        sum = "h1:8GUt8eRujhVEGZFFEjBj46YV4rDjvGrNxb0KMWYkL2I=",
        version = "v0.0.0-20180917152333-f0300d1749da",
    )
    go_repository(
        name = "com_github_armon_go_radix",
        importpath = "github.com/armon/go-radix",
        sum = "h1:BUAU3CGlLvorLI26FmByPp2eC2qla6E1Tw+scpcg/to=",
        version = "v0.0.0-20180808171621-7fddfc383310",
    )
    go_repository(
        name = "com_github_aryann_difflib",
        importpath = "github.com/aryann/difflib",
        sum = "h1:pv34s756C4pEXnjgPfGYgdhg/ZdajGhyOvzx8k+23nw=",
        version = "v0.0.0-20170710044230-e206f873d14a",
    )

    go_repository(
        name = "com_github_aws_aws_lambda_go",
        importpath = "github.com/aws/aws-lambda-go",
        sum = "h1:SuCy7H3NLyp+1Mrfp+m80jcbi9KYWAs9/BXwppwRDzY=",
        version = "v1.13.3",
    )

    go_repository(
        name = "com_github_aws_aws_sdk_go",
        importpath = "github.com/aws/aws-sdk-go",
        sum = "h1:0xphMHGMLBrPMfxR2AmVjZKcMEESEgWF8Kru94BNByk=",
        version = "v1.27.0",
    )
    go_repository(
        name = "com_github_aws_aws_sdk_go_v2",
        importpath = "github.com/aws/aws-sdk-go-v2",
        sum = "h1:BS+UYpbsElC82gB+2E2jiCBg36i8HlubTB/dO/moQ9c=",
        version = "v1.2.0",
    )

    go_repository(
        name = "com_github_azure_azure_pipeline_go",
        importpath = "github.com/Azure/azure-pipeline-go",
        sum = "h1:OLBdZJ3yvOn2MezlWvbrBMTEUQC72zAftRZOMdj5HYo=",
        version = "v0.2.1",
    )
    go_repository(
        name = "com_github_azure_azure_storage_blob_go",
        importpath = "github.com/Azure/azure-storage-blob-go",
        sum = "h1:MuueVOYkufCxJw5YZzF842DY2MBsp+hLuh2apKY0mck=",
        version = "v0.7.0",
    )
    go_repository(
        name = "com_github_azure_go_autorest_autorest",
        importpath = "github.com/Azure/go-autorest/autorest",
        sum = "h1:MRvx8gncNaXJqOoLmhNjUAKh33JJF8LyxPhomEtOsjs=",
        version = "v0.9.0",
    )
    go_repository(
        name = "com_github_azure_go_autorest_autorest_adal",
        importpath = "github.com/Azure/go-autorest/autorest/adal",
        sum = "h1:q2gDruN08/guU9vAjuPWff0+QIrpH6ediguzdAzXAUU=",
        version = "v0.5.0",
    )
    go_repository(
        name = "com_github_azure_go_autorest_autorest_date",
        importpath = "github.com/Azure/go-autorest/autorest/date",
        sum = "h1:YGrhWfrgtFs84+h0o46rJrlmsZtyZRg470CqAXTZaGM=",
        version = "v0.1.0",
    )
    go_repository(
        name = "com_github_azure_go_autorest_autorest_mocks",
        importpath = "github.com/Azure/go-autorest/autorest/mocks",
        sum = "h1:Ww5g4zThfD/6cLb4z6xxgeyDa7QDkizMkJKe0ysZXp0=",
        version = "v0.2.0",
    )
    go_repository(
        name = "com_github_azure_go_autorest_logger",
        importpath = "github.com/Azure/go-autorest/logger",
        sum = "h1:ruG4BSDXONFRrZZJ2GUXDiUyVpayPmb1GnWeHDdaNKY=",
        version = "v0.1.0",
    )
    go_repository(
        name = "com_github_azure_go_autorest_tracing",
        importpath = "github.com/Azure/go-autorest/tracing",
        sum = "h1:TRn4WjSnkcSy5AEG3pnbtFSwNtwzjr4VYyQflFE619k=",
        version = "v0.5.0",
    )
    go_repository(
        name = "com_github_bazelbuild_rules_go",
        importpath = "github.com/bazelbuild/rules_go",
        sum = "h1:Wxu7JjqnF78cKZbsBsARLSXx/jlGaSLCnUV3mTlyHvM=",
        version = "v0.23.2",
    )
    go_repository(
        name = "com_github_benbjohnson_clock",
        importpath = "github.com/benbjohnson/clock",
        sum = "h1:vkLuvpK4fmtSCuo60+yC63p7y0BmQ8gm5ZXGuBCJyXg=",
        version = "v1.0.3",
    )

    go_repository(
        name = "com_github_beorn7_perks",
        importpath = "github.com/beorn7/perks",
        sum = "h1:VlbKKnNfV8bJzeqoa4cOKqO6bYr3WgKZxO8Z16+hsOM=",
        version = "v1.0.1",
    )
    go_repository(
        name = "com_github_bgentry_speakeasy",
        importpath = "github.com/bgentry/speakeasy",
        sum = "h1:ByYyxL9InA1OWqxJqqp2A5pYHUrCiAL6K3J+LKSsQkY=",
        version = "v0.1.0",
    )

    go_repository(
        name = "com_github_bmizerany_pat",
        importpath = "github.com/bmizerany/pat",
        sum = "h1:y4B3+GPxKlrigF1ha5FFErxK+sr6sWxQovRMzwMhejo=",
        version = "v0.0.0-20170815010413-6226ea591a40",
    )
    go_repository(
        name = "com_github_boltdb_bolt",
        importpath = "github.com/boltdb/bolt",
        sum = "h1:JQmyP4ZBrce+ZQu0dY660FMfatumYDLun9hBCUVIkF4=",
        version = "v1.3.1",
    )

    go_repository(
        name = "com_github_bradfitz_gomemcache",
        importpath = "github.com/bradfitz/gomemcache",
        sum = "h1:7IjN4QP3c38xhg6wz8R3YjoU+6S9e7xBc0DAVLLIpHE=",
        version = "v0.0.0-20170208213004-1952afaa557d",
    )

    go_repository(
        name = "com_github_btcsuite_btcd",
        importpath = "github.com/btcsuite/btcd",
        sum = "h1:At9hIZdJW0s9E/fAz28nrz6AmcNlSVucCH796ZteX1M=",
        version = "v0.21.0-beta",
    )
    go_repository(
        name = "com_github_btcsuite_btclog",
        importpath = "github.com/btcsuite/btclog",
        sum = "h1:bAs4lUbRJpnnkd9VhRV3jjAVU7DJVjMaK+IsvSeZvFo=",
        version = "v0.0.0-20170628155309-84c8d2346e9f",
    )
    go_repository(
        name = "com_github_btcsuite_btcutil",
        importpath = "github.com/btcsuite/btcutil",
        sum = "h1:9iZ1Terx9fMIOtq1VrwdqfsATL9MC2l8ZrUY6YZ2uts=",
        version = "v1.0.2",
    )
    go_repository(
        name = "com_github_btcsuite_go_socks",
        importpath = "github.com/btcsuite/go-socks",
        sum = "h1:R/opQEbFEy9JGkIguV40SvRY1uliPX8ifOvi6ICsFCw=",
        version = "v0.0.0-20170105172521-4720035b7bfd",
    )
    go_repository(
        name = "com_github_btcsuite_goleveldb",
        importpath = "github.com/btcsuite/goleveldb",
        sum = "h1:Tvd0BfvqX9o823q1j2UZ/epQo09eJh6dTcRp79ilIN4=",
        version = "v1.0.0",
    )
    go_repository(
        name = "com_github_btcsuite_snappy_go",
        importpath = "github.com/btcsuite/snappy-go",
        sum = "h1:ZxaA6lo2EpxGddsA8JwWOcxlzRybb444sgmeJQMJGQE=",
        version = "v1.0.0",
    )

    go_repository(
        name = "com_github_btcsuite_websocket",
        importpath = "github.com/btcsuite/websocket",
        sum = "h1:R8vQdOQdZ9Y3SkEwmHoWBmX1DNXhXZqlTpq6s4tyJGc=",
        version = "v0.0.0-20150119174127-31079b680792",
    )
    go_repository(
        name = "com_github_btcsuite_winsvc",
        importpath = "github.com/btcsuite/winsvc",
        sum = "h1:J9B4L7e3oqhXOcm+2IuNApwzQec85lE+QaikUcCs+dk=",
        version = "v1.0.0",
    )

    go_repository(
        name = "com_github_burntsushi_toml",
        importpath = "github.com/BurntSushi/toml",
        sum = "h1:WXkYYl6Yr3qBf1K79EBnL4mak0OimBfB0XUf9Vl28OQ=",
        version = "v0.3.1",
    )
    go_repository(
        name = "com_github_burntsushi_xgb",
        importpath = "github.com/BurntSushi/xgb",
        sum = "h1:1BDTz0u9nC3//pOCMdNH+CiXJVYJh5UQNCOBG7jbELc=",
        version = "v0.0.0-20160522181843-27f122750802",
    )

    go_repository(
        name = "com_github_c_bata_go_prompt",
        importpath = "github.com/c-bata/go-prompt",
        sum = "h1:uyKRz6Z6DUyj49QVijyM339UJV9yhbr70gESwbNU3e0=",
        version = "v0.2.2",
    )
    go_repository(
        name = "com_github_casbin_casbin_v2",
        importpath = "github.com/casbin/casbin/v2",
        sum = "h1:bTwon/ECRx9dwBy2ewRVr5OiqjeXSGiTUY74sDPQi/g=",
        version = "v2.1.2",
    )
    go_repository(
        name = "com_github_cenkalti_backoff",
        importpath = "github.com/cenkalti/backoff",
        sum = "h1:tNowT99t7UNflLxfYYSlKYsBpXdEet03Pg2g16Swow4=",
        version = "v2.2.1+incompatible",
    )

    go_repository(
        name = "com_github_census_instrumentation_opencensus_proto",
        importpath = "github.com/census-instrumentation/opencensus-proto",
        sum = "h1:glEXhBS5PSLLv4IXzLA5yPRVX4bilULVyxxbrfOtDAk=",
        version = "v0.2.1",
    )
    go_repository(
        name = "com_github_cespare_cp",
        importpath = "github.com/cespare/cp",
        sum = "h1:nCb6ZLdB7NRaqsm91JtQTAme2SKJzXVsdPIPkyJr1MU=",
        version = "v1.1.1",
    )

    go_repository(
        name = "com_github_cespare_xxhash",
        importpath = "github.com/cespare/xxhash",
        sum = "h1:a6HrQnmkObjyL+Gs60czilIUGqrzKutQD6XZog3p+ko=",
        version = "v1.1.0",
    )
    go_repository(
        name = "com_github_cespare_xxhash_v2",
        importpath = "github.com/cespare/xxhash/v2",
        sum = "h1:6MnRN8NT7+YBpUIWxHtefFZOKTAPgGjpQSxqLNn0+qY=",
        version = "v2.1.1",
    )

    go_repository(
        name = "com_github_chzyer_logex",
        importpath = "github.com/chzyer/logex",
        sum = "h1:Swpa1K6QvQznwJRcfTfQJmTE72DqScAa40E+fbHEXEE=",
        version = "v1.1.10",
    )
    go_repository(
        name = "com_github_chzyer_readline",
        importpath = "github.com/chzyer/readline",
        sum = "h1:fY5BOSpyZCqRo5OhCuC+XN+r/bBCmeuuJtjz+bCNIf8=",
        version = "v0.0.0-20180603132655-2972be24d48e",
    )
    go_repository(
        name = "com_github_chzyer_test",
        importpath = "github.com/chzyer/test",
        sum = "h1:q763qf9huN11kDQavWsoZXJNW3xEE4JJyHa5Q25/sd8=",
        version = "v0.0.0-20180213035817-a1ea475d72b1",
    )
    go_repository(
        name = "com_github_clbanning_x2j",
        importpath = "github.com/clbanning/x2j",
        sum = "h1:EdRZT3IeKQmfCSrgo8SZ8V3MEnskuJP0wCYNpe+aiXo=",
        version = "v0.0.0-20191024224557-825249438eec",
    )

    go_repository(
        name = "com_github_client9_misspell",
        importpath = "github.com/client9/misspell",
        sum = "h1:ta993UF76GwbvJcIo3Y68y/M3WxlpEHPWIGDkJYwzJI=",
        version = "v0.3.4",
    )

    go_repository(
        name = "com_github_cloudflare_cloudflare_go",
        importpath = "github.com/cloudflare/cloudflare-go",
        sum = "h1:gFqGlGl/5f9UGXAaKapCGUfaTCgRKKnzu2VvzMZlOFA=",
        version = "v0.14.0",
    )
    go_repository(
        name = "com_github_cncf_udpa_go",
        importpath = "github.com/cncf/udpa/go",
        sum = "h1:cqQfy1jclcSy/FwLjemeg3SR1yaINm74aQyupQ0Bl8M=",
        version = "v0.0.0-20201120205902-5459f2c99403",
    )
    go_repository(
        name = "com_github_cockroachdb_datadriven",
        importpath = "github.com/cockroachdb/datadriven",
        sum = "h1:OaNxuTZr7kxeODyLWsRMC+OD03aFUH+mW6r2d+MWa5Y=",
        version = "v0.0.0-20190809214429-80d97fb3cbaa",
    )
    go_repository(
        name = "com_github_codahale_hdrhistogram",
        importpath = "github.com/codahale/hdrhistogram",
        sum = "h1:qMd81Ts1T2OTKmB4acZcyKaMtRnY5Y44NuXGX2GFJ1w=",
        version = "v0.0.0-20161010025455-3a0bb77429bd",
    )

    go_repository(
        name = "com_github_confluentinc_confluent_kafka_go",
        importpath = "github.com/confluentinc/confluent-kafka-go",
        patch_args = ["-p1"],
        patches = ["@prysm//third_party:in_gopkg_confluentinc_confluent_kafka_go_v1.patch"],
        sum = "h1:13EK9RTujF7lVkvHQ5Hbu6bM+Yfrq8L0MkJNnjHSd4Q=",
        version = "v1.4.2",
    )
    go_repository(
        name = "com_github_coreos_etcd",
        importpath = "github.com/coreos/etcd",
        sum = "h1:8F3hqu9fGYLBifCmRCJsicFqDx/D68Rt3q1JMazcgBQ=",
        version = "v3.3.13+incompatible",
    )
    go_repository(
        name = "com_github_coreos_go_etcd",
        importpath = "github.com/coreos/go-etcd",
        sum = "h1:bXhRBIXoTm9BYHS3gE0TtQuyNZyeEMux2sDi4oo5YOo=",
        version = "v2.0.0+incompatible",
    )

    go_repository(
        name = "com_github_coreos_go_semver",
        importpath = "github.com/coreos/go-semver",
        sum = "h1:wkHLiw0WNATZnSG7epLsujiMCgPAc9xhjJ4tgnAxmfM=",
        version = "v0.3.0",
    )
    go_repository(
        name = "com_github_coreos_go_systemd",
        importpath = "github.com/coreos/go-systemd",
        sum = "h1:iW4rZ826su+pqaw19uhpSCzhj44qo35pNgKFGqzDKkU=",
        version = "v0.0.0-20191104093116-d3cd4ed1dbcf",
    )
    go_repository(
        name = "com_github_coreos_pkg",
        importpath = "github.com/coreos/pkg",
        sum = "h1:lBNOc5arjvs8E5mO2tbpBpLoyyu8B6e44T7hJy6potg=",
        version = "v0.0.0-20180928190104-399ea9e2e55f",
    )

    go_repository(
        name = "com_github_cpuguy83_go_md2man",
        importpath = "github.com/cpuguy83/go-md2man",
        sum = "h1:BSKMNlYxDvnunlTymqtgONjNnaRV1sTpcovwwjF22jk=",
        version = "v1.0.10",
    )

    go_repository(
        name = "com_github_cpuguy83_go_md2man_v2",
        importpath = "github.com/cpuguy83/go-md2man/v2",
        sum = "h1:EoUDS0afbrsXAZ9YQ9jdu/mZ2sXgT1/2yyNng4PGlyM=",
        version = "v2.0.0",
    )

    go_repository(
        name = "com_github_creack_pty",
        importpath = "github.com/creack/pty",
        sum = "h1:uDmaGzcdjhF4i/plgjmEsriH11Y0o7RKapEf/LDaM3w=",
        version = "v1.1.9",
    )
    go_repository(
        name = "com_github_d4l3k_messagediff",
        importpath = "github.com/d4l3k/messagediff",
        sum = "h1:ZcAIMYsUg0EAp9X+tt8/enBE/Q8Yd5kzPynLyKptt9U=",
        version = "v1.2.1",
    )

    go_repository(
        name = "com_github_data_dog_go_sqlmock",
        importpath = "github.com/DATA-DOG/go-sqlmock",
        sum = "h1:CWUqKXe0s8A2z6qCgkP4Kru7wC11YoAnoupUKFDnH08=",
        version = "v1.3.3",
    )
    go_repository(
        name = "com_github_dave_jennifer",
        importpath = "github.com/dave/jennifer",
        sum = "h1:S15ZkFMRoJ36mGAQgWL1tnr0NQJh9rZ8qatseX/VbBc=",
        version = "v1.2.0",
    )
    go_repository(
        name = "com_github_davecgh_go_spew",
        importpath = "github.com/davecgh/go-spew",
        sum = "h1:vj9j/u1bqnvCEfJOwUhtlOARqs3+rkHYY13jYWTU97c=",
        version = "v1.1.1",
    )
    go_repository(
        name = "com_github_davidlazar_go_crypto",
        importpath = "github.com/davidlazar/go-crypto",
        sum = "h1:pFUpOrbxDR6AkioZ1ySsx5yxlDQZ8stG2b88gTPxgJU=",
        version = "v0.0.0-20200604182044-b73af7476f6c",
    )

    go_repository(
        name = "com_github_deckarep_golang_set",
        importpath = "github.com/deckarep/golang-set",
        sum = "h1:SCQV0S6gTtp6itiFrTqI+pfmJ4LN85S1YzhDf9rTHJQ=",
        version = "v1.7.1",
    )

    go_repository(
        name = "com_github_decred_dcrd_lru",
        importpath = "github.com/decred/dcrd/lru",
        sum = "h1:Kbsb1SFDsIlaupWPwsPp+dkxiBY1frcS07PCPgotKz8=",
        version = "v1.0.0",
    )
    go_repository(
        name = "com_github_dgraph_io_badger",
        importpath = "github.com/dgraph-io/badger",
        sum = "h1:w9pSFNSdq/JPM1N12Fz/F/bzo993Is1W+Q7HjPzi7yg=",
        version = "v1.6.1",
    )

    go_repository(
        name = "com_github_dgraph_io_ristretto",
        importpath = "github.com/dgraph-io/ristretto",
        sum = "h1:cNcG4c2n5xanQzp2hMyxDxPYVQmZ91y4WN6fJFlndLo=",
        version = "v0.0.4-0.20210318174700-74754f61e018",
    )
    go_repository(
        name = "com_github_dgrijalva_jwt_go",
        importpath = "github.com/dgrijalva/jwt-go",
        sum = "h1:7qlOGliEKZXTDg6OTjfoBKDXWrumCAMpl/TFQ4/5kLM=",
        version = "v3.2.0+incompatible",
    )

    go_repository(
        name = "com_github_dgryski_go_bitstream",
        importpath = "github.com/dgryski/go-bitstream",
        sum = "h1:akOQj8IVgoeFfBTzGOEQakCYshWD6RNo1M5pivFXt70=",
        version = "v0.0.0-20180413035011-3522498ce2c8",
    )
    go_repository(
        name = "com_github_dgryski_go_farm",
        importpath = "github.com/dgryski/go-farm",
        sum = "h1:tdlZCpZ/P9DhczCTSixgIKmwPv6+wP5DGjqLYw5SUiA=",
        version = "v0.0.0-20190423205320-6a90982ecee2",
    )
    go_repository(
        name = "com_github_dgryski_go_sip13",
        importpath = "github.com/dgryski/go-sip13",
        sum = "h1:RMLoZVzv4GliuWafOuPuQDKSm1SJph7uCRnnS61JAn4=",
        version = "v0.0.0-20181026042036-e10d5fee7954",
    )
    go_repository(
        name = "com_github_dlclark_regexp2",
        importpath = "github.com/dlclark/regexp2",
        sum = "h1:8sAhBGEM0dRWogWqWyQeIJnxjWO6oIjl8FKqREDsGfk=",
        version = "v1.2.0",
    )

    go_repository(
        name = "com_github_docker_docker",
        importpath = "github.com/docker/docker",
        sum = "h1:sh8rkQZavChcmakYiSlqu2425CHyFXLZZnvm7PDpU8M=",
        version = "v1.4.2-0.20180625184442-8e610b2b55bf",
    )
    go_repository(
        name = "com_github_docker_spdystream",
        importpath = "github.com/docker/spdystream",
        sum = "h1:cenwrSVm+Z7QLSV/BsnenAOcDXdX4cMv4wP0B/5QbPg=",
        version = "v0.0.0-20160310174837-449fdfce4d96",
    )

    go_repository(
        name = "com_github_dop251_goja",
        importpath = "github.com/dop251/goja",
        sum = "h1:Y9vTBSsV4hSwPSj4bacAU/eSnV3dAxVpepaghAdhGoQ=",
        version = "v0.0.0-20200721192441-a695b0cdd498",
    )
    go_repository(
        name = "com_github_dustin_go_humanize",
        importpath = "github.com/dustin/go-humanize",
        sum = "h1:VSnTsYCnlFHaM2/igO1h6X3HA71jcobQuxemgkq4zYo=",
        version = "v1.0.0",
    )

    go_repository(
        name = "com_github_dvyukov_go_fuzz",
        importpath = "github.com/dvyukov/go-fuzz",
        sum = "h1:NgO45/5mBLRVfiXerEFzH6ikcZ7DNRPS639xFg3ENzU=",
        version = "v0.0.0-20200318091601-be3528f3a813",
    )
    go_repository(
        name = "com_github_eapache_go_resiliency",
        importpath = "github.com/eapache/go-resiliency",
        sum = "h1:v7g92e/KSN71Rq7vSThKaWIq68fL4YHvWyiUKorFR1Q=",
        version = "v1.2.0",
    )
    go_repository(
        name = "com_github_eapache_go_xerial_snappy",
        importpath = "github.com/eapache/go-xerial-snappy",
        sum = "h1:YEetp8/yCZMuEPMUDHG0CW/brkkEp8mzqk2+ODEitlw=",
        version = "v0.0.0-20180814174437-776d5712da21",
    )
    go_repository(
        name = "com_github_eapache_queue",
        importpath = "github.com/eapache/queue",
        sum = "h1:YOEu7KNc61ntiQlcEeUIoDTJ2o8mQznoNvUhiigpIqc=",
        version = "v1.1.0",
    )

    go_repository(
        name = "com_github_eclipse_paho_mqtt_golang",
        importpath = "github.com/eclipse/paho.mqtt.golang",
        sum = "h1:1F8mhG9+aO5/xpdtFkW4SxOJB67ukuDC3t2y2qayIX0=",
        version = "v1.2.0",
    )
    go_repository(
        name = "com_github_edsrzf_mmap_go",
        importpath = "github.com/edsrzf/mmap-go",
        sum = "h1:CEBF7HpRnUCSJgGUb5h1Gm7e3VkmVDrR8lvWVLtrOFw=",
        version = "v1.0.0",
    )

    go_repository(
        name = "com_github_elazarl_goproxy",
        importpath = "github.com/elazarl/goproxy",
        sum = "h1:yUdfgN0XgIJw7foRItutHYUIhlcKzcSf5vDpdhQAKTc=",
        version = "v0.0.0-20180725130230-947c36da3153",
    )

    go_repository(
        name = "com_github_emicklei_dot",
        importpath = "github.com/emicklei/dot",
        sum = "h1:Ase39UD9T9fRBOb5ptgpixrxfx8abVzNWZi2+lr53PI=",
        version = "v0.11.0",
    )
    go_repository(
        name = "com_github_emicklei_go_restful",
        importpath = "github.com/emicklei/go-restful",
        sum = "h1:H2pdYOb3KQ1/YsqVWoWNLQO+fusocsw354rqGTZtAgw=",
        version = "v0.0.0-20170410110728-ff4f55a20633",
    )
    go_repository(
        name = "com_github_envoyproxy_go_control_plane",
        importpath = "github.com/envoyproxy/go-control-plane",
        sum = "h1:EmNYJhPYy0pOFjCx2PrgtaBXmee0iUX9hLlxE1xHOJE=",
        version = "v0.9.9-0.20201210154907-fd9021fe5dad",
    )
    go_repository(
        name = "com_github_envoyproxy_protoc_gen_validate",
        importpath = "github.com/envoyproxy/protoc-gen-validate",
        sum = "h1:EQciDnbrYxy13PgWoY8AqoxGiPrpgBZ1R8UNe3ddc+A=",
        version = "v0.1.0",
    )

    # Note: It is required to define com_github_ethereum_go_ethereum like this for some reason...
    # Note: The keep directives help gazelle leave this alone.
    go_repository(
        name = "com_github_ethereum_go_ethereum",
<<<<<<< HEAD
        commit = "eb5298e4ddaf10588748242bef870fb3a4fe496e",  # keep
=======
        commit = "f4dfc974428879b1ad5294c8463d370923be988a",  # keep
>>>>>>> af8f4441
        importpath = "github.com/ethereum/go-ethereum",  # keep
        # Note: go-ethereum is not bazel-friendly with regards to cgo. We have a
        # a fork that has resolved these issues by disabling HID/USB support and
        # some manual fixes for c imports in the crypto package. This is forked
        # branch should be updated from time to time with the latest go-ethereum
        # code.
        remote = "https://github.com/prysmaticlabs/bazel-go-ethereum",  # keep
        replace = None,  # keep
        sum = None,  # keep
        vcs = "git",  # keep
        version = None,  # keep
    )

    go_repository(
        name = "com_github_evanphx_json_patch",
        importpath = "github.com/evanphx/json-patch",
        sum = "h1:fUDGZCv/7iAN7u0puUVhvKCcsR6vRfwrJatElLBEf0I=",
        version = "v4.2.0+incompatible",
    )

    go_repository(
        name = "com_github_fatih_color",
        importpath = "github.com/fatih/color",
        sum = "h1:8xPHl4/q1VyqGIPif1F+1V3Y3lSmrq01EabUW3CoW5s=",
        version = "v1.9.0",
    )
    go_repository(
        name = "com_github_ferranbt_fastssz",
        importpath = "github.com/ferranbt/fastssz",
        nofuzz = True,
        sum = "h1:9VDpsWq096+oGMDTT/SgBD/VgZYf4pTF+KTPmZ+OaKM=",
        version = "v0.0.0-20210120143747-11b9eff30ea9",
    )

    go_repository(
        name = "com_github_fjl_memsize",
        importpath = "github.com/fjl/memsize",
        sum = "h1:FtmdgXiUlNeRsoNMFlKLDt+S+6hbjVMEW6RGQ7aUf7c=",
        version = "v0.0.0-20190710130421-bcb5799ab5e5",
    )

    go_repository(
        name = "com_github_flynn_noise",
        importpath = "github.com/flynn/noise",
        sum = "h1:u/UEqS66A5ckRmS4yNpjmVH56sVtS/RfclBAYocb4as=",
        version = "v0.0.0-20180327030543-2492fe189ae6",
    )

    go_repository(
        name = "com_github_fogleman_gg",
        importpath = "github.com/fogleman/gg",
        sum = "h1:WXb3TSNmHp2vHoCroCIB1foO/yQ36swABL8aOVeDpgg=",
        version = "v1.2.1-0.20190220221249-0403632d5b90",
    )
    go_repository(
        name = "com_github_fortytw2_leaktest",
        importpath = "github.com/fortytw2/leaktest",
        sum = "h1:u8491cBMTQ8ft8aeV+adlcytMZylmA5nnwwkRZjI8vw=",
        version = "v1.3.0",
    )
    go_repository(
        name = "com_github_franela_goblin",
        importpath = "github.com/franela/goblin",
        sum = "h1:gb2Z18BhTPJPpLQWj4T+rfKHYCHxRHCtRxhKKjRidVw=",
        version = "v0.0.0-20200105215937-c9ffbefa60db",
    )
    go_repository(
        name = "com_github_franela_goreq",
        importpath = "github.com/franela/goreq",
        sum = "h1:a9ENSRDFBUPkJ5lCgVZh26+ZbGyoVJG7yb5SSzF5H54=",
        version = "v0.0.0-20171204163338-bcd34c9993f8",
    )

    go_repository(
        name = "com_github_frankban_quicktest",
        importpath = "github.com/frankban/quicktest",
        sum = "h1:2QxQoC1TS09S7fhCPsrvqYdvP1H5M1P1ih5ABm3BTYk=",
        version = "v1.7.2",
    )
    go_repository(
        name = "com_github_fsnotify_fsnotify",
        importpath = "github.com/fsnotify/fsnotify",
        sum = "h1:hsms1Qyu0jgnwNXIxa+/V/PDsU6CfLf6CNO8H7IWoS4=",
        version = "v1.4.9",
    )
    go_repository(
        name = "com_github_garyburd_redigo",
        importpath = "github.com/garyburd/redigo",
        sum = "h1:0VruCpn7yAIIu7pWVClQC8wxCJEcG3nyzpMSHKi1PQc=",
        version = "v1.6.0",
    )
    go_repository(
        name = "com_github_gballet_go_libpcsclite",
        importpath = "github.com/gballet/go-libpcsclite",
        sum = "h1:f6D9Hr8xV8uYKlyuj8XIruxlh9WjVjdh1gIicAS7ays=",
        version = "v0.0.0-20191108122812-4678299bea08",
    )

    go_repository(
        name = "com_github_ghodss_yaml",
        importpath = "github.com/ghodss/yaml",
        sum = "h1:wQHKEahhL6wmXdzwWG11gIVCkOv05bNOh+Rxn0yngAk=",
        version = "v1.0.0",
    )

    go_repository(
        name = "com_github_glycerine_go_unsnap_stream",
        importpath = "github.com/glycerine/go-unsnap-stream",
        sum = "h1:r04MMPyLHj/QwZuMJ5+7tJcBr1AQjpiAK/rZWRrQT7o=",
        version = "v0.0.0-20180323001048-9f0cb55181dd",
    )
    go_repository(
        name = "com_github_glycerine_goconvey",
        importpath = "github.com/glycerine/goconvey",
        sum = "h1:gclg6gY70GLy3PbkQ1AERPfmLMMagS60DKF78eWwLn8=",
        version = "v0.0.0-20190410193231-58a59202ab31",
    )
    go_repository(
        name = "com_github_go_check_check",
        importpath = "github.com/go-check/check",
        sum = "h1:0gkP6mzaMqkmpcJYCFOLkIBwI7xFExG03bbkOkCvUPI=",
        version = "v0.0.0-20180628173108-788fd7840127",
    )

    go_repository(
        name = "com_github_go_gl_glfw",
        importpath = "github.com/go-gl/glfw",
        sum = "h1:QbL/5oDUmRBzO9/Z7Seo6zf912W/a6Sr4Eu0G/3Jho0=",
        version = "v0.0.0-20190409004039-e6da0acd62b1",
    )
    go_repository(
        name = "com_github_go_gl_glfw_v3_3_glfw",
        importpath = "github.com/go-gl/glfw/v3.3/glfw",
        sum = "h1:WtGNWLvXpe6ZudgnXrq0barxBImvnnJoMEhXAzcbM0I=",
        version = "v0.0.0-20200222043503-6f7a984d4dc4",
    )
    go_repository(
        name = "com_github_go_kit_kit",
        importpath = "github.com/go-kit/kit",
        sum = "h1:dXFJfIHVvUcpSgDOV+Ne6t7jXri8Tfv2uOLHUZ2XNuo=",
        version = "v0.10.0",
    )
    go_repository(
        name = "com_github_go_logfmt_logfmt",
        importpath = "github.com/go-logfmt/logfmt",
        sum = "h1:TrB8swr/68K7m9CcGut2g3UOihhbcbiMAYiuTXdEih4=",
        version = "v0.5.0",
    )
    go_repository(
        name = "com_github_go_logr_logr",
        importpath = "github.com/go-logr/logr",
        sum = "h1:fV3MLmabKIZ383XifUjFSwcoGee0v9qgPp8wy5svibE=",
        version = "v0.2.1",
    )
    go_repository(
        name = "com_github_go_ole_go_ole",
        importpath = "github.com/go-ole/go-ole",
        sum = "h1:2lOsA72HgjxAuMlKpFiCbHTvu44PIVkZ5hqm3RSdI/E=",
        version = "v1.2.1",
    )
    go_repository(
        name = "com_github_go_openapi_jsonpointer",
        importpath = "github.com/go-openapi/jsonpointer",
        sum = "h1:wSt/4CYxs70xbATrGXhokKF1i0tZjENLOo1ioIO13zk=",
        version = "v0.0.0-20160704185906-46af16f9f7b1",
    )
    go_repository(
        name = "com_github_go_openapi_jsonreference",
        importpath = "github.com/go-openapi/jsonreference",
        sum = "h1:tF+augKRWlWx0J0B7ZyyKSiTyV6E1zZe+7b3qQlcEf8=",
        version = "v0.0.0-20160704190145-13c6e3589ad9",
    )
    go_repository(
        name = "com_github_go_openapi_spec",
        importpath = "github.com/go-openapi/spec",
        sum = "h1:C1JKChikHGpXwT5UQDFaryIpDtyyGL/CR6C2kB7F1oc=",
        version = "v0.0.0-20160808142527-6aced65f8501",
    )
    go_repository(
        name = "com_github_go_openapi_swag",
        importpath = "github.com/go-openapi/swag",
        sum = "h1:zP3nY8Tk2E6RTkqGYrarZXuzh+ffyLDljLxCy1iJw80=",
        version = "v0.0.0-20160704191624-1d0bd113de87",
    )
    go_repository(
        name = "com_github_go_sourcemap_sourcemap",
        importpath = "github.com/go-sourcemap/sourcemap",
        sum = "h1:0b/xya7BKGhXuqFESKM4oIiRo9WOt2ebz7KxfreD6ug=",
        version = "v2.1.2+incompatible",
    )
    go_repository(
        name = "com_github_go_sql_driver_mysql",
        importpath = "github.com/go-sql-driver/mysql",
        sum = "h1:g24URVg0OFbNUTx9qqY1IRZ9D9z3iPyi5zKhQZpNwpA=",
        version = "v1.4.1",
    )

    go_repository(
        name = "com_github_go_stack_stack",
        importpath = "github.com/go-stack/stack",
        sum = "h1:5SgMzNM5HxrEjV0ww2lTmX6E2Izsfxas4+YHWRs3Lsk=",
        version = "v1.8.0",
    )
    go_repository(
        name = "com_github_go_yaml_yaml",
        importpath = "github.com/go-yaml/yaml",
        sum = "h1:RYi2hDdss1u4YE7GwixGzWwVo47T8UQwnTLB6vQiq+o=",
        version = "v2.1.0+incompatible",
    )
    go_repository(
        name = "com_github_gogo_googleapis",
        importpath = "github.com/gogo/googleapis",
        sum = "h1:kFkMAZBNAn4j7K0GiZr8cRYzejq68VbheufiV3YuyFI=",
        version = "v1.1.0",
    )

    go_repository(
        name = "com_github_golang_freetype",
        importpath = "github.com/golang/freetype",
        sum = "h1:DACJavvAHhabrF08vX0COfcOBJRhZ8lUbR+ZWIs0Y5g=",
        version = "v0.0.0-20170609003504-e2365dfdc4a0",
    )
    go_repository(
        name = "com_github_golang_gddo",
        importpath = "github.com/golang/gddo",
        sum = "h1:HoqgYR60VYu5+0BuG6pjeGp7LKEPZnHt+dUClx9PeIs=",
        version = "v0.0.0-20200528160355-8d077c1d8f4c",
    )

    go_repository(
        name = "com_github_golang_geo",
        importpath = "github.com/golang/geo",
        sum = "h1:lJwO/92dFXWeXOZdoGXgptLmNLwynMSHUmU6besqtiw=",
        version = "v0.0.0-20190916061304-5b978397cfec",
    )
    go_repository(
        name = "com_github_golang_glog",
        importpath = "github.com/golang/glog",
        sum = "h1:VKtxabqXZkF25pY9ekfRL6a582T4P37/31XEstQ5p58=",
        version = "v0.0.0-20160126235308-23def4e6c14b",
    )
    go_repository(
        name = "com_github_golang_groupcache",
        importpath = "github.com/golang/groupcache",
        sum = "h1:1r7pUrabqp18hOBcwBwiTsbnFeTZHV9eER/QT5JVZxY=",
        version = "v0.0.0-20200121045136-8c9f03a8e57e",
    )
    go_repository(
        name = "com_github_golang_lint",
        importpath = "github.com/golang/lint",
        sum = "h1:ior8LN6127GsA53E9mD9nH/oP/LVbJplmLH5V8o+/Uk=",
        version = "v0.0.0-20170918230701-e5d664eb928e",
    )

    go_repository(
        name = "com_github_golang_mock",
        importpath = "github.com/golang/mock",
        sum = "h1:l75CXGRSwbaYNpl/Z2X1XIIAMSCquvXgpVZDhwEIJsc=",
        version = "v1.4.4",
    )
    go_repository(
        name = "com_github_golang_protobuf",
        importpath = "github.com/golang/protobuf",
        patch_args = ["-p1"],
        patches = ["@io_bazel_rules_go//third_party:com_github_golang_protobuf-extras.patch"],
        sum = "h1:JjCZWpVbqXDqFVmTfYWEVTMIYrL/NPdPSCHPJ0T/raM=",
        version = "v1.4.3",
    )

    go_repository(
        name = "com_github_golang_snappy",
        importpath = "github.com/golang/snappy",
        sum = "h1:fHPg5GQYlCeLIPB9BZqMVR5nR9A+IM5zcgeTdjMYmLA=",
        version = "v0.0.3",
    )
    go_repository(
        name = "com_github_google_btree",
        importpath = "github.com/google/btree",
        sum = "h1:0udJVsspx3VBr5FwtLhQQtuAsVc79tTq0ocGIPAU6qo=",
        version = "v1.0.0",
    )

    go_repository(
        name = "com_github_google_flatbuffers",
        importpath = "github.com/google/flatbuffers",
        sum = "h1:O7CEyB8Cb3/DmtxODGtLHcEvpr81Jm5qLg/hsHnxA2A=",
        version = "v1.11.0",
    )
    go_repository(
        name = "com_github_google_go_cmp",
        importpath = "github.com/google/go-cmp",
        sum = "h1:L8R9j+yAqZuZjsqh/z+F1NCffTKKLShY6zXTItVIZ8M=",
        version = "v0.5.4",
    )

    go_repository(
        name = "com_github_google_gofuzz",
        importpath = "github.com/google/gofuzz",
        sum = "h1:xRy4A+RhZaiKjJ1bPfwQ8sedCA+YS2YcCHW6ec7JMi0=",
        version = "v1.2.0",
    )
    go_repository(
        name = "com_github_google_gopacket",
        importpath = "github.com/google/gopacket",
        sum = "h1:ves8RnFZPGiFnTS0uPQStjwru6uO6h+nlr9j6fL7kF8=",
        version = "v1.1.19",
    )
    go_repository(
        name = "com_github_google_martian",
        importpath = "github.com/google/martian",
        sum = "h1:/CP5g8u/VJHijgedC/Legn3BAbAaWPgecwXBIDzw5no=",
        version = "v2.1.0+incompatible",
    )

    go_repository(
        name = "com_github_google_martian_v3",
        importpath = "github.com/google/martian/v3",
        sum = "h1:pMen7vLs8nvgEYhywH3KDWJIJTeEr2ULsVWHWYHQyBs=",
        version = "v3.0.0",
    )
    go_repository(
        name = "com_github_google_pprof",
        importpath = "github.com/google/pprof",
        sum = "h1:Ak8CrdlwwXwAZxzS66vgPt4U8yUZX7JwLvVR58FN5jM=",
        version = "v0.0.0-20200708004538-1a94d8640e99",
    )
    go_repository(
        name = "com_github_google_renameio",
        importpath = "github.com/google/renameio",
        sum = "h1:GOZbcHa3HfsPKPlmyPyN2KEohoMXOhdMbHrvbpl2QaA=",
        version = "v0.1.0",
    )

    go_repository(
        name = "com_github_google_uuid",
        importpath = "github.com/google/uuid",
        sum = "h1:qJYtXnJRWmpe7m/3XlyhrsLrEURqHRM2kxzoxXqyUDs=",
        version = "v1.2.0",
    )
    go_repository(
        name = "com_github_googleapis_gax_go",
        importpath = "github.com/googleapis/gax-go",
        sum = "h1:j0GKcs05QVmm7yesiZq2+9cxHkNK9YM6zKx4D2qucQU=",
        version = "v2.0.0+incompatible",
    )

    go_repository(
        name = "com_github_googleapis_gax_go_v2",
        importpath = "github.com/googleapis/gax-go/v2",
        sum = "h1:sjZBwGj9Jlw33ImPtvFviGYvseOtDM7hkSKB7+Tv3SM=",
        version = "v2.0.5",
    )
    go_repository(
        name = "com_github_googleapis_gnostic",
        build_directives = [
            "gazelle:resolve go github.com/googleapis/gnostic/extensions //extensions:go_default_library",
        ],
        build_naming_convention = "go_default_library",
        importpath = "github.com/googleapis/gnostic",
        sum = "h1:rVsPeBmXbYv4If/cumu1AzZPwV58q433hvONV1UEZoI=",
        version = "v0.1.0",
    )
    go_repository(
        name = "com_github_gophercloud_gophercloud",
        importpath = "github.com/gophercloud/gophercloud",
        sum = "h1:P/nh25+rzXouhytV2pUHBb65fnds26Ghl8/391+sT5o=",
        version = "v0.1.0",
    )
    go_repository(
        name = "com_github_gopherjs_gopherjs",
        importpath = "github.com/gopherjs/gopherjs",
        sum = "h1:EGx4pi6eqNxGaHF6qqu48+N2wcFQ5qg5FXgOdqsJ5d8=",
        version = "v0.0.0-20181017120253-0766667cb4d1",
    )
    go_repository(
        name = "com_github_gorilla_context",
        importpath = "github.com/gorilla/context",
        sum = "h1:AWwleXJkX/nhcU9bZSnZoi3h/qGYqQAGhq6zZe/aQW8=",
        version = "v1.1.1",
    )
    go_repository(
        name = "com_github_gorilla_mux",
        importpath = "github.com/gorilla/mux",
        sum = "h1:gnP5JzjVOuiZD07fKKToCAOjS0yOpj/qPETTXCCS6hw=",
        version = "v1.7.3",
    )

    go_repository(
        name = "com_github_gorilla_websocket",
        importpath = "github.com/gorilla/websocket",
        sum = "h1:+/TMaTYc4QFitKJxsQ7Yye35DkWvkdLcvGKqM+x0Ufc=",
        version = "v1.4.2",
    )

    go_repository(
        name = "com_github_graph_gophers_graphql_go",
        importpath = "github.com/graph-gophers/graphql-go",
        sum = "h1:sezaKhEfPFg8W0Enm61B9Gs911H8iesGY5R8NDPtd1M=",
        version = "v0.0.0-20201113091052-beb923fada29",
    )
    go_repository(
        name = "com_github_gregjones_httpcache",
        importpath = "github.com/gregjones/httpcache",
        sum = "h1:pdN6V1QBWetyv/0+wjACpqVH+eVULgEjkurDLq3goeM=",
        version = "v0.0.0-20180305231024-9cad4c3443a7",
    )

    go_repository(
        name = "com_github_grpc_ecosystem_go_grpc_middleware",
        importpath = "github.com/grpc-ecosystem/go-grpc-middleware",
        sum = "h1:FlFbCRLd5Jr4iYXZufAvgWN6Ao0JrI5chLINnUXDDr0=",
        version = "v1.2.2",
    )
    go_repository(
        name = "com_github_grpc_ecosystem_go_grpc_prometheus",
        importpath = "github.com/grpc-ecosystem/go-grpc-prometheus",
        sum = "h1:Ovs26xHkKqVztRpIrF/92BcuyuQ/YW4NSIpoGtfXNho=",
        version = "v1.2.0",
    )
    go_repository(
        name = "com_github_grpc_ecosystem_grpc_gateway",
        importpath = "github.com/grpc-ecosystem/grpc-gateway",
        sum = "h1:gmcG1KaJ57LophUzW0Hy8NmPhnMZb4M0+kPpLofRdBo=",
        version = "v1.16.0",
    )
    go_repository(
        name = "com_github_gxed_hashland_keccakpg",
        importpath = "github.com/gxed/hashland/keccakpg",
        sum = "h1:wrk3uMNaMxbXiHibbPO4S0ymqJMm41WiudyFSs7UnsU=",
        version = "v0.0.1",
    )
    go_repository(
        name = "com_github_gxed_hashland_murmur3",
        importpath = "github.com/gxed/hashland/murmur3",
        sum = "h1:SheiaIt0sda5K+8FLz952/1iWS9zrnKsEJaOJu4ZbSc=",
        version = "v0.0.1",
    )
    go_repository(
        name = "com_github_hashicorp_consul_api",
        importpath = "github.com/hashicorp/consul/api",
        sum = "h1:HXNYlRkkM/t+Y/Yhxtwcy02dlYwIaoxzvxPnS+cqy78=",
        version = "v1.3.0",
    )
    go_repository(
        name = "com_github_hashicorp_consul_sdk",
        importpath = "github.com/hashicorp/consul/sdk",
        sum = "h1:UOxjlb4xVNF93jak1mzzoBatyFju9nrkxpVwIp/QqxQ=",
        version = "v0.3.0",
    )
    go_repository(
        name = "com_github_hashicorp_errwrap",
        importpath = "github.com/hashicorp/errwrap",
        sum = "h1:hLrqtEDnRye3+sgx6z4qVLNuviH3MR5aQ0ykNJa/UYA=",
        version = "v1.0.0",
    )
    go_repository(
        name = "com_github_hashicorp_go_cleanhttp",
        importpath = "github.com/hashicorp/go-cleanhttp",
        sum = "h1:dH3aiDG9Jvb5r5+bYHsikaOUIpcM0xvgMXVoDkXMzJM=",
        version = "v0.5.1",
    )
    go_repository(
        name = "com_github_hashicorp_go_immutable_radix",
        importpath = "github.com/hashicorp/go-immutable-radix",
        sum = "h1:AKDB1HM5PWEA7i4nhcpwOrO2byshxBjXVn/J/3+z5/0=",
        version = "v1.0.0",
    )
    go_repository(
        name = "com_github_hashicorp_go_msgpack",
        importpath = "github.com/hashicorp/go-msgpack",
        sum = "h1:zKjpN5BK/P5lMYrLmBHdBULWbJ0XpYR+7NGzqkZzoD4=",
        version = "v0.5.3",
    )
    go_repository(
        name = "com_github_hashicorp_go_multierror",
        importpath = "github.com/hashicorp/go-multierror",
        sum = "h1:iVjPR7a6H0tWELX5NxNe7bYopibicUzc7uPribsnS6o=",
        version = "v1.0.0",
    )
    go_repository(
        name = "com_github_hashicorp_go_net",
        importpath = "github.com/hashicorp/go.net",
        sum = "h1:sNCoNyDEvN1xa+X0baata4RdcpKwcMS6DH+xwfqPgjw=",
        version = "v0.0.1",
    )
    go_repository(
        name = "com_github_hashicorp_go_rootcerts",
        importpath = "github.com/hashicorp/go-rootcerts",
        sum = "h1:Rqb66Oo1X/eSV1x66xbDccZjhJigjg0+e82kpwzSwCI=",
        version = "v1.0.0",
    )
    go_repository(
        name = "com_github_hashicorp_go_sockaddr",
        importpath = "github.com/hashicorp/go-sockaddr",
        sum = "h1:GeH6tui99pF4NJgfnhp+L6+FfobzVW3Ah46sLo0ICXs=",
        version = "v1.0.0",
    )
    go_repository(
        name = "com_github_hashicorp_go_syslog",
        importpath = "github.com/hashicorp/go-syslog",
        sum = "h1:KaodqZuhUoZereWVIYmpUgZysurB1kBLX2j0MwMrUAE=",
        version = "v1.0.0",
    )

    go_repository(
        name = "com_github_hashicorp_go_uuid",
        importpath = "github.com/hashicorp/go-uuid",
        sum = "h1:cfejS+Tpcp13yd5nYHWDI6qVCny6wyX2Mt5SGur2IGE=",
        version = "v1.0.2",
    )
    go_repository(
        name = "com_github_hashicorp_go_version",
        importpath = "github.com/hashicorp/go-version",
        sum = "h1:3vNe/fWF5CBgRIguda1meWhsZHy3m8gCJ5wx+dIzX/E=",
        version = "v1.2.0",
    )

    go_repository(
        name = "com_github_hashicorp_golang_lru",
        importpath = "github.com/hashicorp/golang-lru",
        sum = "h1:dg1dEPuWpEqDnvIw251EVy4zlP8gWbsGj4BsUKCRpYs=",
        version = "v0.5.5-0.20210104140557-80c98217689d",
    )
    go_repository(
        name = "com_github_hashicorp_hcl",
        importpath = "github.com/hashicorp/hcl",
        sum = "h1:0Anlzjpi4vEasTeNFn2mLJgTSwt0+6sfsiTG8qcWGx4=",
        version = "v1.0.0",
    )
    go_repository(
        name = "com_github_hashicorp_logutils",
        importpath = "github.com/hashicorp/logutils",
        sum = "h1:dLEQVugN8vlakKOUE3ihGLTZJRB4j+M2cdTm/ORI65Y=",
        version = "v1.0.0",
    )
    go_repository(
        name = "com_github_hashicorp_mdns",
        importpath = "github.com/hashicorp/mdns",
        sum = "h1:WhIgCr5a7AaVH6jPUwjtRuuE7/RDufnUvzIr48smyxs=",
        version = "v1.0.0",
    )
    go_repository(
        name = "com_github_hashicorp_memberlist",
        importpath = "github.com/hashicorp/memberlist",
        sum = "h1:EmmoJme1matNzb+hMpDuR/0sbJSUisxyqBGG676r31M=",
        version = "v0.1.3",
    )
    go_repository(
        name = "com_github_hashicorp_serf",
        importpath = "github.com/hashicorp/serf",
        sum = "h1:YZ7UKsJv+hKjqGVUUbtE3HNj79Eln2oQ75tniF6iPt0=",
        version = "v0.8.2",
    )

    go_repository(
        name = "com_github_herumi_bls_eth_go_binary",
        importpath = "github.com/herumi/bls-eth-go-binary",
        sum = "h1:LEw2KkKciJEr3eKDLzdZ/rjzSR6Y+BS6xKxdA78Bq6s=",
        version = "v0.0.0-20210130185500-57372fb27371",
    )

    go_repository(
        name = "com_github_holiman_uint256",
        importpath = "github.com/holiman/uint256",
        sum = "h1:4JywC80b+/hSfljFlEBLHrrh+CIONLDz9NuFl0af4Mw=",
        version = "v1.1.1",
    )
    go_repository(
        name = "com_github_hpcloud_tail",
        importpath = "github.com/hpcloud/tail",
        sum = "h1:nfCOvKYfkgYP8hkirhJocXT2+zOD8yUNjXaWfTlyFKI=",
        version = "v1.0.0",
    )
    go_repository(
        name = "com_github_hudl_fargo",
        importpath = "github.com/hudl/fargo",
        sum = "h1:0U6+BtN6LhaYuTnIJq4Wyq5cpn6O2kWrxAtcqBmYY6w=",
        version = "v1.3.0",
    )

    go_repository(
        name = "com_github_huin_goupnp",
        importpath = "github.com/huin/goupnp",
        sum = "h1:bcAj8KroPf552TScjFPIakjH2/tdIrIH8F+cc4v4SRo=",
        version = "v1.0.1-0.20210310174557-0ca763054c88",
    )
    go_repository(
        name = "com_github_huin_goutil",
        importpath = "github.com/huin/goutil",
        sum = "h1:vlNjIqmUZ9CMAWsbURYl3a6wZbw7q5RHVvlXTNS/Bs8=",
        version = "v0.0.0-20170803182201-1ca381bf3150",
    )

    go_repository(
        name = "com_github_ianlancetaylor_cgosymbolizer",
        importpath = "github.com/ianlancetaylor/cgosymbolizer",
        sum = "h1:IpTHAzWv1pKDDWeJDY5VOHvqc2T9d3C8cPKEf2VPqHE=",
        version = "v0.0.0-20200424224625-be1b05b0b279",
    )
    go_repository(
        name = "com_github_ianlancetaylor_demangle",
        importpath = "github.com/ianlancetaylor/demangle",
        sum = "h1:UDMh68UUwekSh5iP2OMhRRZJiiBccgV7axzUG8vi56c=",
        version = "v0.0.0-20181102032728-5e5cf60278f6",
    )

    go_repository(
        name = "com_github_imdario_mergo",
        importpath = "github.com/imdario/mergo",
        sum = "h1:JboBksRwiiAJWvIYJVo46AfV+IAIKZpfrSzVKj42R4Q=",
        version = "v0.3.5",
    )
    go_repository(
        name = "com_github_inconshreveable_log15",
        importpath = "github.com/inconshreveable/log15",
        sum = "h1:g/SJtZVYc1cxSB8lgrgqeOlIdi4MhqNNHYRAC8y+g4c=",
        version = "v0.0.0-20170622235902-74a0988b5f80",
    )

    go_repository(
        name = "com_github_inconshreveable_mousetrap",
        importpath = "github.com/inconshreveable/mousetrap",
        sum = "h1:Z8tu5sraLXCXIcARxBp/8cbvlwVa7Z1NHg9XEKhtSvM=",
        version = "v1.0.0",
    )

    go_repository(
        name = "com_github_influxdata_flux",
        importpath = "github.com/influxdata/flux",
        sum = "h1:77BcVUCzvN5HMm8+j9PRBQ4iZcu98Dl4Y9rf+J5vhnc=",
        version = "v0.65.1",
    )
    go_repository(
        name = "com_github_influxdata_influxdb",
        importpath = "github.com/influxdata/influxdb",
        sum = "h1:WEypI1BQFTT4teLM+1qkEcvUi0dAvopAI/ir0vAiBg8=",
        version = "v1.8.3",
    )
    go_repository(
        name = "com_github_influxdata_influxdb1_client",
        importpath = "github.com/influxdata/influxdb1-client",
        sum = "h1:/WZQPMZNsjZ7IlCpsLGdQBINg5bxKQ1K1sh6awxLtkA=",
        version = "v0.0.0-20191209144304-8bf82d3c094d",
    )

    go_repository(
        name = "com_github_influxdata_influxql",
        importpath = "github.com/influxdata/influxql",
        sum = "h1:ED4e5Cc3z5vSN2Tz2GkOHN7vs4Sxe2yds6CXvDnvZFE=",
        version = "v1.1.1-0.20200828144457-65d3ef77d385",
    )
    go_repository(
        name = "com_github_influxdata_line_protocol",
        importpath = "github.com/influxdata/line-protocol",
        sum = "h1:/o3vQtpWJhvnIbXley4/jwzzqNeigJK9z+LZcJZ9zfM=",
        version = "v0.0.0-20180522152040-32c6aa80de5e",
    )
    go_repository(
        name = "com_github_influxdata_promql_v2",
        importpath = "github.com/influxdata/promql/v2",
        sum = "h1:kXn3p0D7zPw16rOtfDR+wo6aaiH8tSMfhPwONTxrlEc=",
        version = "v2.12.0",
    )
    go_repository(
        name = "com_github_influxdata_roaring",
        importpath = "github.com/influxdata/roaring",
        sum = "h1:UzJnB7VRL4PSkUJHwsyzseGOmrO/r4yA+AuxGJxiZmA=",
        version = "v0.4.13-0.20180809181101-fc520f41fab6",
    )
    go_repository(
        name = "com_github_influxdata_tdigest",
        importpath = "github.com/influxdata/tdigest",
        sum = "h1:MHTrDWmQpHq/hkq+7cw9oYAt2PqUw52TZazRA0N7PGE=",
        version = "v0.0.0-20181121200506-bf2b5ad3c0a9",
    )
    go_repository(
        name = "com_github_influxdata_usage_client",
        importpath = "github.com/influxdata/usage-client",
        sum = "h1:+TUUmaFa4YD1Q+7bH9o5NCHQGPMqZCYJiNW6lIIS9z4=",
        version = "v0.0.0-20160829180054-6d3895376368",
    )
    go_repository(
        name = "com_github_ipfs_go_cid",
        importpath = "github.com/ipfs/go-cid",
        sum = "h1:ysQJVJA3fNDF1qigJbsSQOdjhVLsOEoPdh0+R97k3jY=",
        version = "v0.0.7",
    )
    go_repository(
        name = "com_github_ipfs_go_datastore",
        importpath = "github.com/ipfs/go-datastore",
        sum = "h1:rjvQ9+muFaJ+QZ7dN5B1MSDNQ0JVZKkkES/rMZmA8X8=",
        version = "v0.4.4",
    )
    go_repository(
        name = "com_github_ipfs_go_detect_race",
        importpath = "github.com/ipfs/go-detect-race",
        sum = "h1:qX/xay2W3E4Q1U7d9lNs1sU9nvguX0a7319XbyQ6cOk=",
        version = "v0.0.1",
    )
    go_repository(
        name = "com_github_ipfs_go_ds_badger",
        importpath = "github.com/ipfs/go-ds-badger",
        sum = "h1:J27YvAcpuA5IvZUbeBxOcQgqnYHUPxoygc6QxxkodZ4=",
        version = "v0.2.3",
    )
    go_repository(
        name = "com_github_ipfs_go_ds_leveldb",
        importpath = "github.com/ipfs/go-ds-leveldb",
        sum = "h1:QmQoAJ9WkPMUfBLnu1sBVy0xWWlJPg0m4kRAiJL9iaw=",
        version = "v0.4.2",
    )

    go_repository(
        name = "com_github_ipfs_go_ipfs_addr",
        importpath = "github.com/ipfs/go-ipfs-addr",
        sum = "h1:DpDFybnho9v3/a1dzJ5KnWdThWD1HrFLpQ+tWIyBaFI=",
        version = "v0.0.1",
    )
    go_repository(
        name = "com_github_ipfs_go_ipfs_delay",
        importpath = "github.com/ipfs/go-ipfs-delay",
        sum = "h1:NAviDvJ0WXgD+yiL2Rj35AmnfgI11+pHXbdciD917U0=",
        version = "v0.0.0-20181109222059-70721b86a9a8",
    )

    go_repository(
        name = "com_github_ipfs_go_ipfs_util",
        importpath = "github.com/ipfs/go-ipfs-util",
        sum = "h1:59Sswnk1MFaiq+VcaknX7aYEyGyGDAA73ilhEK2POp8=",
        version = "v0.0.2",
    )

    go_repository(
        name = "com_github_ipfs_go_log",
        build_file_proto_mode = "disable_global",
        importpath = "github.com/ipfs/go-log",
        sum = "h1:6nLQdX4W8P9yZZFH7mO+X/PzjN8Laozm/lMJ6esdgzY=",
        version = "v1.0.4",
    )
    go_repository(
        name = "com_github_ipfs_go_log_v2",
        build_file_proto_mode = "disable_global",
        importpath = "github.com/ipfs/go-log/v2",
        sum = "h1:G4TtqN+V9y9HY9TA6BwbCVyyBZ2B9MbCjR2MtGx8FR0=",
        version = "v2.1.1",
    )

    go_repository(
        name = "com_github_jackpal_gateway",
        importpath = "github.com/jackpal/gateway",
        sum = "h1:qzXWUJfuMdlLMtt0a3Dgt+xkWQiA5itDEITVJtuSwMc=",
        version = "v1.0.5",
    )

    go_repository(
        name = "com_github_jackpal_go_nat_pmp",
        importpath = "github.com/jackpal/go-nat-pmp",
        sum = "h1:KzKSgb7qkJvOUTqYl9/Hg/me3pWgBmERKrTGD7BdWus=",
        version = "v1.0.2",
    )
    go_repository(
        name = "com_github_jbenet_go_cienv",
        importpath = "github.com/jbenet/go-cienv",
        sum = "h1:Vc/s0QbQtoxX8MwwSLWWh+xNNZvM3Lw7NsTcHrvvhMc=",
        version = "v0.1.0",
    )

    go_repository(
        name = "com_github_jbenet_go_temp_err_catcher",
        importpath = "github.com/jbenet/go-temp-err-catcher",
        sum = "h1:zpb3ZH6wIE8Shj2sKS+khgRvf7T7RABoLk/+KKHggpk=",
        version = "v0.1.0",
    )
    go_repository(
        name = "com_github_jbenet_goprocess",
        importpath = "github.com/jbenet/goprocess",
        sum = "h1:DRGOFReOMqqDNXwW70QkacFW0YN9QnwLV0Vqk+3oU0o=",
        version = "v0.1.4",
    )
    go_repository(
        name = "com_github_jcmturner_gofork",
        importpath = "github.com/jcmturner/gofork",
        sum = "h1:J7uCkflzTEhUZ64xqKnkDxq3kzc96ajM1Gli5ktUem8=",
        version = "v1.0.0",
    )

    go_repository(
        name = "com_github_jessevdk_go_flags",
        importpath = "github.com/jessevdk/go-flags",
        sum = "h1:4IU2WS7AumrZ/40jfhf4QVDMsQwqA7VEHozFRrGARJA=",
        version = "v1.4.0",
    )
    go_repository(
        name = "com_github_jmespath_go_jmespath",
        importpath = "github.com/jmespath/go-jmespath",
        sum = "h1:BEgLn5cpjn8UN1mAw4NjwDrS35OdebyEtFe+9YPoQUg=",
        version = "v0.4.0",
    )
    go_repository(
        name = "com_github_jonboulle_clockwork",
        importpath = "github.com/jonboulle/clockwork",
        sum = "h1:VKV+ZcuP6l3yW9doeqz6ziZGgcynBVQO+obU0+0hcPo=",
        version = "v0.1.0",
    )

    go_repository(
        name = "com_github_joonix_log",
        importpath = "github.com/joonix/log",
        sum = "h1:k+SfYbN66Ev/GDVq39wYOXVW5RNd5kzzairbCe9dK5Q=",
        version = "v0.0.0-20200409080653-9c1d2ceb5f1d",
    )
    go_repository(
        name = "com_github_jpillora_backoff",
        importpath = "github.com/jpillora/backoff",
        sum = "h1:uvFg412JmmHBHw7iwprIxkPMI+sGQ4kzOWsMeHnm2EA=",
        version = "v1.0.0",
    )

    go_repository(
        name = "com_github_jrick_logrotate",
        importpath = "github.com/jrick/logrotate",
        sum = "h1:lQ1bL/n9mBNeIXoTUoYRlK4dHuNJVofX9oWqBtPnSzI=",
        version = "v1.0.0",
    )

    go_repository(
        name = "com_github_json_iterator_go",
        importpath = "github.com/json-iterator/go",
        replace = "github.com/prestonvanloon/go",
        sum = "h1:Bt5PzQCqfP4xiLXDSrMoqAfj6CBr3N9DAyyq8OiIWsc=",
        version = "v1.1.7-0.20190722034630-4f2e55fcf87b",
    )
    go_repository(
        name = "com_github_jstemmer_go_junit_report",
        importpath = "github.com/jstemmer/go-junit-report",
        sum = "h1:6QPYqodiu3GuPL+7mfx+NwDdp2eTkp9IfEUpgAwUN0o=",
        version = "v0.9.1",
    )

    go_repository(
        name = "com_github_jsternberg_zap_logfmt",
        importpath = "github.com/jsternberg/zap-logfmt",
        sum = "h1:0Dz2s/eturmdUS34GM82JwNEdQ9hPoJgqptcEKcbpzY=",
        version = "v1.0.0",
    )
    go_repository(
        name = "com_github_jtolds_gls",
        importpath = "github.com/jtolds/gls",
        sum = "h1:xdiiI2gbIgH/gLH7ADydsJ1uDOEzR8yvV7C0MuV77Wo=",
        version = "v4.20.0+incompatible",
    )

    go_repository(
        name = "com_github_juju_ansiterm",
        importpath = "github.com/juju/ansiterm",
        sum = "h1:FaWFmfWdAUKbSCtOU2QjDaorUexogfaMgbipgYATUMU=",
        version = "v0.0.0-20180109212912-720a0952cc2a",
    )
    go_repository(
        name = "com_github_julienschmidt_httprouter",
        importpath = "github.com/julienschmidt/httprouter",
        sum = "h1:U0609e9tgbseu3rBINet9P48AI/D3oJs4dN7jwJOQ1U=",
        version = "v1.3.0",
    )

    go_repository(
        name = "com_github_jung_kurt_gofpdf",
        importpath = "github.com/jung-kurt/gofpdf",
        sum = "h1:PJr+ZMXIecYc1Ey2zucXdR73SMBtgjPgwa31099IMv0=",
        version = "v1.0.3-0.20190309125859-24315acbbda5",
    )
    go_repository(
        name = "com_github_jwilder_encoding",
        importpath = "github.com/jwilder/encoding",
        sum = "h1:2jNeR4YUziVtswNP9sEFAI913cVrzH85T+8Q6LpYbT0=",
        version = "v0.0.0-20170811194829-b4e1701a28ef",
    )

    go_repository(
        name = "com_github_k0kubun_go_ansi",
        importpath = "github.com/k0kubun/go-ansi",
        sum = "h1:qGQQKEcAR99REcMpsXCp3lJ03zYT1PkRd3kQGPn9GVg=",
        version = "v0.0.0-20180517002512-3bf9e2903213",
    )
    go_repository(
        name = "com_github_kami_zh_go_capturer",
        importpath = "github.com/kami-zh/go-capturer",
        sum = "h1:cVtBfNW5XTHiKQe7jDaDBSh/EVM4XLPutLAGboIXuM0=",
        version = "v0.0.0-20171211120116-e492ea43421d",
    )
    go_repository(
        name = "com_github_karalabe_usb",
        importpath = "github.com/karalabe/usb",
        sum = "h1:ZHuwnjpP8LsVsUYqTqeVAI+GfDfJ6UNPrExZF+vX/DQ=",
        version = "v0.0.0-20191104083709-911d15fe12a9",
    )

    go_repository(
        name = "com_github_kevinms_leakybucket_go",
        importpath = "github.com/kevinms/leakybucket-go",
        sum = "h1:qNtd6alRqd3qOdPrKXMZImV192ngQ0WSh1briEO33Tk=",
        version = "v0.0.0-20200115003610-082473db97ca",
    )
    go_repository(
        name = "com_github_kisielk_errcheck",
        importpath = "github.com/kisielk/errcheck",
        sum = "h1:e8esj/e4R+SAOwFwN+n3zr0nYeCyeweozKfO23MvHzY=",
        version = "v1.5.0",
    )
    go_repository(
        name = "com_github_kisielk_gotool",
        importpath = "github.com/kisielk/gotool",
        sum = "h1:AV2c/EiW3KqPNT9ZKl07ehoAGi4C5/01Cfbblndcapg=",
        version = "v1.0.0",
    )
    go_repository(
        name = "com_github_kkdai_bstream",
        importpath = "github.com/kkdai/bstream",
        sum = "h1:FOOIBWrEkLgmlgGfMuZT83xIwfPDxEI2OHu6xUmJMFE=",
        version = "v0.0.0-20161212061736-f391b8402d23",
    )
    go_repository(
        name = "com_github_klauspost_compress",
        importpath = "github.com/klauspost/compress",
        sum = "h1:a/QY0o9S6wCi0XhxaMX/QmusicNUqCqFugR6WKPOSoQ=",
        version = "v1.10.1",
    )
    go_repository(
        name = "com_github_klauspost_cpuid",
        importpath = "github.com/klauspost/cpuid",
        sum = "h1:CCtW0xUnWGVINKvE/WWOYKdsPV6mawAtvQuSl8guwQs=",
        version = "v1.2.3",
    )

    go_repository(
        name = "com_github_klauspost_crc32",
        importpath = "github.com/klauspost/crc32",
        sum = "h1:KAZ1BW2TCmT6PRihDPpocIy1QTtsAsrx6TneU/4+CMg=",
        version = "v0.0.0-20161016154125-cb6bfca970f6",
    )
    go_repository(
        name = "com_github_klauspost_pgzip",
        importpath = "github.com/klauspost/pgzip",
        sum = "h1:3L+neHp83cTjegPdCiOxVOJtRIy7/8RldvMTsyPYH10=",
        version = "v1.0.2-0.20170402124221-0bf5dcad4ada",
    )
    go_repository(
        name = "com_github_klauspost_reedsolomon",
        importpath = "github.com/klauspost/reedsolomon",
        sum = "h1:N/VzgeMfHmLc+KHMD1UL/tNkfXAt8FnUqlgXGIduwAY=",
        version = "v1.9.3",
    )
    go_repository(
        name = "com_github_knetic_govaluate",
        importpath = "github.com/Knetic/govaluate",
        sum = "h1:1G1pk05UrOh0NlF1oeaaix1x8XzrfjIDK47TY0Zehcw=",
        version = "v3.0.1-0.20171022003610-9aa49832a739+incompatible",
    )

    go_repository(
        name = "com_github_konsorten_go_windows_terminal_sequences",
        importpath = "github.com/konsorten/go-windows-terminal-sequences",
        sum = "h1:CE8S1cTafDpPvMhIxNJKvHsGVBgn1xWYf1NbHQhywc8=",
        version = "v1.0.3",
    )
    go_repository(
        name = "com_github_koron_go_ssdp",
        importpath = "github.com/koron/go-ssdp",
        sum = "h1:fL3wAoyT6hXHQlORyXUW4Q23kkQpJRgEAYcZB5BR71o=",
        version = "v0.0.2",
    )
    go_repository(
        name = "com_github_kr_logfmt",
        importpath = "github.com/kr/logfmt",
        sum = "h1:T+h1c/A9Gawja4Y9mFVWj2vyii2bbUNDw3kt9VxK2EY=",
        version = "v0.0.0-20140226030751-b84e30acd515",
    )
    go_repository(
        name = "com_github_kr_pretty",
        importpath = "github.com/kr/pretty",
        sum = "h1:Fmg33tUaq4/8ym9TJN1x7sLJnHVwhP33CNkpYV/7rwI=",
        version = "v0.2.1",
    )
    go_repository(
        name = "com_github_kr_pty",
        importpath = "github.com/kr/pty",
        sum = "h1:VkoXIwSboBpnk99O/KFauAEILuNHv5DVFKZMBN/gUgw=",
        version = "v1.1.1",
    )
    go_repository(
        name = "com_github_kr_text",
        importpath = "github.com/kr/text",
        sum = "h1:5Nx0Ya0ZqY2ygV366QzturHI13Jq95ApcVaJBhpS+AY=",
        version = "v0.2.0",
    )
    go_repository(
        name = "com_github_kubuxu_go_os_helper",
        importpath = "github.com/Kubuxu/go-os-helper",
        sum = "h1:EJiD2VUQyh5A9hWJLmc6iWg6yIcJ7jpBcwC8GMGXfDk=",
        version = "v0.0.1",
    )
    go_repository(
        name = "com_github_kylelemons_godebug",
        importpath = "github.com/kylelemons/godebug",
        sum = "h1:RPNrshWIDI6G2gRW9EHilWtl7Z6Sb1BR0xunSBf0SNc=",
        version = "v1.1.0",
    )

    go_repository(
        name = "com_github_lib_pq",
        importpath = "github.com/lib/pq",
        sum = "h1:X5PMW56eZitiTeO7tKzZxFCSpbFZJtkMMooicw2us9A=",
        version = "v1.0.0",
    )
    go_repository(
        name = "com_github_libp2p_go_addr_util",
        importpath = "github.com/libp2p/go-addr-util",
        sum = "h1:7cWK5cdA5x72jX0g8iLrQWm5TRJZ6CzGdPEhWj7plWU=",
        version = "v0.0.2",
    )
    go_repository(
        name = "com_github_libp2p_go_buffer_pool",
        importpath = "github.com/libp2p/go-buffer-pool",
        sum = "h1:QNK2iAFa8gjAe1SPz6mHSMuCcjs+X1wlHzeOSqcmlfs=",
        version = "v0.0.2",
    )

    go_repository(
        name = "com_github_libp2p_go_conn_security_multistream",
        importpath = "github.com/libp2p/go-conn-security-multistream",
        sum = "h1:uNiDjS58vrvJTg9jO6bySd1rMKejieG7v45ekqHbZ1M=",
        version = "v0.2.0",
    )
    go_repository(
        name = "com_github_libp2p_go_eventbus",
        importpath = "github.com/libp2p/go-eventbus",
        sum = "h1:VanAdErQnpTioN2TowqNcOijf6YwhuODe4pPKSDpxGc=",
        version = "v0.2.1",
    )
    go_repository(
        name = "com_github_libp2p_go_flow_metrics",
        importpath = "github.com/libp2p/go-flow-metrics",
        sum = "h1:8tAs/hSdNvUiLgtlSy3mxwxWP4I9y/jlkPFT7epKdeM=",
        version = "v0.0.3",
    )
    go_repository(
        name = "com_github_libp2p_go_libp2p",
        build_file_proto_mode = "disable_global",
        importpath = "github.com/libp2p/go-libp2p",
        sum = "h1:D5/bCjvlhGRZ4+8nyLINzaPWm/iF5iULRIfSU1MypJI=",
        version = "v0.12.1-0.20201208224947-3155ff3089c0",
    )

    go_repository(
        name = "com_github_libp2p_go_libp2p_autonat",
        build_file_proto_mode = "disable_global",
        importpath = "github.com/libp2p/go-libp2p-autonat",
        sum = "h1:3y8XQbpr+ssX8QfZUHekjHCYK64sj6/4hnf/awD4+Ug=",
        version = "v0.4.0",
    )
    go_repository(
        name = "com_github_libp2p_go_libp2p_blankhost",
        importpath = "github.com/libp2p/go-libp2p-blankhost",
        sum = "h1:3EsGAi0CBGcZ33GwRuXEYJLLPoVWyXJ1bcJzAJjINkk=",
        version = "v0.2.0",
    )
    go_repository(
        name = "com_github_libp2p_go_libp2p_circuit",
        build_file_proto_mode = "disable_global",
        importpath = "github.com/libp2p/go-libp2p-circuit",
        sum = "h1:eqQ3sEYkGTtybWgr6JLqJY6QLtPWRErvFjFDfAOO1wc=",
        version = "v0.4.0",
    )
    go_repository(
        name = "com_github_libp2p_go_libp2p_connmgr",
        importpath = "github.com/libp2p/go-libp2p-connmgr",
        sum = "h1:TMS0vc0TCBomtQJyWr7fYxcVYYhx+q/2gF++G5Jkl/w=",
        version = "v0.2.4",
    )
    go_repository(
        name = "com_github_libp2p_go_libp2p_core",
        build_file_proto_mode = "disable_global",
        importpath = "github.com/libp2p/go-libp2p-core",
        sum = "h1:4a0TMjrWNTZlNvcqxZmrMRDi/NQWrhwO2pkTuLSQ/IQ=",
        version = "v0.7.0",
    )
    go_repository(
        name = "com_github_libp2p_go_libp2p_crypto",
        importpath = "github.com/libp2p/go-libp2p-crypto",
        sum = "h1:k9MFy+o2zGDNGsaoZl0MA3iZ75qXxr9OOoAZF+sD5OQ=",
        version = "v0.1.0",
    )
    go_repository(
        name = "com_github_libp2p_go_libp2p_discovery",
        importpath = "github.com/libp2p/go-libp2p-discovery",
        sum = "h1:Qfl+e5+lfDgwdrXdu4YNCWyEo3fWuP+WgN9mN0iWviQ=",
        version = "v0.5.0",
    )

    go_repository(
        name = "com_github_libp2p_go_libp2p_loggables",
        importpath = "github.com/libp2p/go-libp2p-loggables",
        sum = "h1:h3w8QFfCt2UJl/0/NW4K829HX/0S4KD31PQ7m8UXXO8=",
        version = "v0.1.0",
    )
    go_repository(
        name = "com_github_libp2p_go_libp2p_mplex",
        importpath = "github.com/libp2p/go-libp2p-mplex",
        sum = "h1:CZyqqKP0BSGQyPLvpRQougbfXaaaJZdGgzhCpJNuNSk=",
        version = "v0.3.0",
    )
    go_repository(
        name = "com_github_libp2p_go_libp2p_nat",
        importpath = "github.com/libp2p/go-libp2p-nat",
        sum = "h1:wMWis3kYynCbHoyKLPBEMu4YRLltbm8Mk08HGSfvTkU=",
        version = "v0.0.6",
    )

    go_repository(
        name = "com_github_libp2p_go_libp2p_netutil",
        importpath = "github.com/libp2p/go-libp2p-netutil",
        sum = "h1:zscYDNVEcGxyUpMd0JReUZTrpMfia8PmLKcKF72EAMQ=",
        version = "v0.1.0",
    )

    go_repository(
        name = "com_github_libp2p_go_libp2p_noise",
        build_file_proto_mode = "disable_global",
        importpath = "github.com/libp2p/go-libp2p-noise",
        sum = "h1:IH9GRihQJTx56obm+GnpdPX4KeVIlvpXrP6xnJ0wxWk=",
        version = "v0.1.2",
    )
    go_repository(
        name = "com_github_libp2p_go_libp2p_peer",
        importpath = "github.com/libp2p/go-libp2p-peer",
        sum = "h1:EQ8kMjaCUwt/Y5uLgjT8iY2qg0mGUT0N1zUjer50DsY=",
        version = "v0.2.0",
    )
    go_repository(
        name = "com_github_libp2p_go_libp2p_peerstore",
        importpath = "github.com/libp2p/go-libp2p-peerstore",
        sum = "h1:2ACefBX23iMdJU9Ke+dcXt3w86MIryes9v7In4+Qq3U=",
        version = "v0.2.6",
    )
    go_repository(
        name = "com_github_libp2p_go_libp2p_pnet",
        importpath = "github.com/libp2p/go-libp2p-pnet",
        sum = "h1:J6htxttBipJujEjz1y0a5+eYoiPcFHhSYHH6na5f0/k=",
        version = "v0.2.0",
    )

    go_repository(
        name = "com_github_libp2p_go_libp2p_pubsub",
        build_file_proto_mode = "disable_global",
        importpath = "github.com/libp2p/go-libp2p-pubsub",
        sum = "h1:YNVRyXqBgv9i4RG88jzoTtkSOaSB45CqHkL29NNBZb4=",
        version = "v0.4.0",
    )

    go_repository(
        name = "com_github_libp2p_go_libp2p_secio",
        build_file_proto_mode = "disable_global",
        importpath = "github.com/libp2p/go-libp2p-secio",
        sum = "h1:rLLPvShPQAcY6eNurKNZq3eZjPWfU9kXF2eI9jIYdrg=",
        version = "v0.2.2",
    )
    go_repository(
        name = "com_github_libp2p_go_libp2p_swarm",
        build_file_proto_mode = "disable_global",
        importpath = "github.com/libp2p/go-libp2p-swarm",
        sum = "h1:UTobu+oQHGdXTOGpZ4RefuVqYoJXcT0EBtSR74m2LkI=",
        version = "v0.3.1",
    )
    go_repository(
        name = "com_github_libp2p_go_libp2p_testing",
        importpath = "github.com/libp2p/go-libp2p-testing",
        sum = "h1:ZiBYstPamsi7y6NJZebRudUzsYmVkt998hltyLqf8+g=",
        version = "v0.3.0",
    )
    go_repository(
        name = "com_github_libp2p_go_libp2p_tls",
        importpath = "github.com/libp2p/go-libp2p-tls",
        patch_args = ["-p1"],
        patches = [
            "@prysm//third_party:libp2p_tls.patch",  # See: https://github.com/libp2p/go-libp2p-tls/issues/66
        ],
        sum = "h1:Ge/2CYttU7XdkPPqQ7e3TiuMFneLie1rM/UjRxPPGsI=",
        version = "v0.1.4-0.20200421131144-8a8ad624a291",
    )

    go_repository(
        name = "com_github_libp2p_go_libp2p_transport_upgrader",
        importpath = "github.com/libp2p/go-libp2p-transport-upgrader",
        sum = "h1:q3ULhsknEQ34eVDhv4YwKS8iet69ffs9+Fir6a7weN4=",
        version = "v0.3.0",
    )
    go_repository(
        name = "com_github_libp2p_go_libp2p_yamux",
        importpath = "github.com/libp2p/go-libp2p-yamux",
        sum = "h1:TJxRVPY9SjH7TNrNC80l1OJMBiWhs1qpKmeB+1Ug3xU=",
        version = "v0.4.1",
    )
    go_repository(
        name = "com_github_libp2p_go_maddr_filter",
        importpath = "github.com/libp2p/go-maddr-filter",
        sum = "h1:4ACqZKw8AqiuJfwFGq1CYDFugfXTOos+qQ3DETkhtCE=",
        version = "v0.1.0",
    )
    go_repository(
        name = "com_github_libp2p_go_mplex",
        importpath = "github.com/libp2p/go-mplex",
        sum = "h1:Ov/D+8oBlbRkjBs1R1Iua8hJ8cUfbdiW8EOdZuxcgaI=",
        version = "v0.2.0",
    )
    go_repository(
        name = "com_github_libp2p_go_msgio",
        importpath = "github.com/libp2p/go-msgio",
        sum = "h1:lQ7Uc0kS1wb1EfRxO2Eir/RJoHkHn7t6o+EiwsYIKJA=",
        version = "v0.0.6",
    )
    go_repository(
        name = "com_github_libp2p_go_nat",
        importpath = "github.com/libp2p/go-nat",
        sum = "h1:qxnwkco8RLKqVh1NmjQ+tJ8p8khNLFxuElYG/TwqW4Q=",
        version = "v0.0.5",
    )
    go_repository(
        name = "com_github_libp2p_go_netroute",
        importpath = "github.com/libp2p/go-netroute",
        sum = "h1:47V0+hJfYaqj1WO0A+cDkRc9xr9qKiK7i8zaoGv8Mmo=",
        version = "v0.1.4",
    )
    go_repository(
        name = "com_github_libp2p_go_openssl",
        importpath = "github.com/libp2p/go-openssl",
        sum = "h1:eCAzdLejcNVBzP/iZM9vqHnQm+XyCEbSSIheIPRGNsw=",
        version = "v0.0.7",
    )

    go_repository(
        name = "com_github_libp2p_go_reuseport",
        importpath = "github.com/libp2p/go-reuseport",
        sum = "h1:XSG94b1FJfGA01BUrT82imejHQyTxO4jEWqheyCXYvU=",
        version = "v0.0.2",
    )
    go_repository(
        name = "com_github_libp2p_go_reuseport_transport",
        importpath = "github.com/libp2p/go-reuseport-transport",
        sum = "h1:OZGz0RB620QDGpv300n1zaOcKGGAoGVf8h9txtt/1uM=",
        version = "v0.0.4",
    )
    go_repository(
        name = "com_github_libp2p_go_sockaddr",
        importpath = "github.com/libp2p/go-sockaddr",
        sum = "h1:Y4s3/jNoryVRKEBrkJ576F17CPOaMIzUeCsg7dlTDj0=",
        version = "v0.1.0",
    )
    go_repository(
        name = "com_github_libp2p_go_stream_muxer",
        importpath = "github.com/libp2p/go-stream-muxer",
        sum = "h1:Ce6e2Pyu+b5MC1k3eeFtAax0pW4gc6MosYSLV05UeLw=",
        version = "v0.0.1",
    )

    go_repository(
        name = "com_github_libp2p_go_stream_muxer_multistream",
        importpath = "github.com/libp2p/go-stream-muxer-multistream",
        sum = "h1:TqnSHPJEIqDEO7h1wZZ0p3DXdvDSiLHQidKKUGZtiOY=",
        version = "v0.3.0",
    )
    go_repository(
        name = "com_github_libp2p_go_tcp_transport",
        importpath = "github.com/libp2p/go-tcp-transport",
        sum = "h1:ExZiVQV+h+qL16fzCWtd1HSzPsqWottJ8KXwWaVi8Ns=",
        version = "v0.2.1",
    )

    go_repository(
        name = "com_github_libp2p_go_ws_transport",
        importpath = "github.com/libp2p/go-ws-transport",
        sum = "h1:ZX5rWB8nhRRJVaPO6tmkGI/Xx8XNboYX20PW5hXIscw=",
        version = "v0.3.1",
    )
    go_repository(
        name = "com_github_libp2p_go_yamux",
        importpath = "github.com/libp2p/go-yamux",
        sum = "h1:P1Fe9vF4th5JOxxgQvfbOHkrGqIZniTLf+ddhZp8YTI=",
        version = "v1.4.1",
    )
    go_repository(
        name = "com_github_lightstep_lightstep_tracer_common_golang_gogo",
        importpath = "github.com/lightstep/lightstep-tracer-common/golang/gogo",
        sum = "h1:143Bb8f8DuGWck/xpNUOckBVYfFbBTnLevfRZ1aVVqo=",
        version = "v0.0.0-20190605223551-bc2310a04743",
    )
    go_repository(
        name = "com_github_lightstep_lightstep_tracer_go",
        importpath = "github.com/lightstep/lightstep-tracer-go",
        sum = "h1:vi1F1IQ8N7hNWytK9DpJsUfQhGuNSc19z330K6vl4zk=",
        version = "v0.18.1",
    )

    go_repository(
        name = "com_github_logrusorgru_aurora",
        importpath = "github.com/logrusorgru/aurora",
        sum = "h1:tOpm7WcpBTn4fjmVfgpQq0EfczGlG91VSDkswnjF5A8=",
        version = "v2.0.3+incompatible",
    )

    go_repository(
        name = "com_github_lunixbochs_vtclean",
        importpath = "github.com/lunixbochs/vtclean",
        sum = "h1:xu2sLAri4lGiovBDQKxl5mrXyESr3gUr5m5SM5+LVb8=",
        version = "v1.0.0",
    )
    go_repository(
        name = "com_github_lyft_protoc_gen_validate",
        importpath = "github.com/lyft/protoc-gen-validate",
        sum = "h1:KNt/RhmQTOLr7Aj8PsJ7mTronaFyx80mRTT9qF261dA=",
        version = "v0.0.13",
    )

    go_repository(
        name = "com_github_magiconair_properties",
        importpath = "github.com/magiconair/properties",
        sum = "h1:ZC2Vc7/ZFkGmsVC9KvOjumD+G5lXy2RtTKyzRKO2BQ4=",
        version = "v1.8.1",
    )
    go_repository(
        name = "com_github_mailru_easyjson",
        importpath = "github.com/mailru/easyjson",
        sum = "h1:2gxZ0XQIU/5z3Z3bUBu+FXuk2pFbkN6tcwi/pjyaDic=",
        version = "v0.0.0-20180823135443-60711f1a8329",
    )

    go_repository(
        name = "com_github_manifoldco_promptui",
        importpath = "github.com/manifoldco/promptui",
        sum = "h1:3l11YT8tm9MnwGFQ4kETwkzpAwY2Jt9lCrumCUW4+z4=",
        version = "v0.7.0",
    )

    go_repository(
        name = "com_github_mattn_go_colorable",
        importpath = "github.com/mattn/go-colorable",
        sum = "h1:snbPLB8fVfU9iwbbo30TPtbLRzwWu6aJS6Xh4eaaviA=",
        version = "v0.1.4",
    )
    go_repository(
        name = "com_github_mattn_go_ieproxy",
        importpath = "github.com/mattn/go-ieproxy",
        sum = "h1:HfxbT6/JcvIljmERptWhwa8XzP7H3T+Z2N26gTsaDaA=",
        version = "v0.0.0-20190610004146-91bb50d98149",
    )

    go_repository(
        name = "com_github_mattn_go_isatty",
        importpath = "github.com/mattn/go-isatty",
        sum = "h1:wuysRhFDzyxgEmMf5xjvJ2M9dZoWAXNNr5LSBS7uHXY=",
        version = "v0.0.12",
    )
    go_repository(
        name = "com_github_mattn_go_runewidth",
        importpath = "github.com/mattn/go-runewidth",
        sum = "h1:Lm995f3rfxdpd6TSmuVCHVb/QhupuXlYr8sCI/QdE+0=",
        version = "v0.0.9",
    )

    go_repository(
        name = "com_github_mattn_go_sqlite3",
        importpath = "github.com/mattn/go-sqlite3",
        sum = "h1:LDdKkqtYlom37fkvqs8rMPFKAMe8+SgjbwZ6ex1/A/Q=",
        version = "v1.11.0",
    )
    go_repository(
        name = "com_github_mattn_go_tty",
        importpath = "github.com/mattn/go-tty",
        sum = "h1:d8RFOZ2IiFtFWBcKEHAFYJcPTf0wY5q0exFNJZVWa1U=",
        version = "v0.0.0-20180907095812-13ff1204f104",
    )
    go_repository(
        name = "com_github_matttproud_golang_protobuf_extensions",
        importpath = "github.com/matttproud/golang_protobuf_extensions",
        sum = "h1:4hp9jkHxhMHkqkrB3Ix0jegS5sx/RkqARlsWZ6pIwiU=",
        version = "v1.0.1",
    )
    go_repository(
        name = "com_github_mgutz_ansi",
        importpath = "github.com/mgutz/ansi",
        sum = "h1:j7+1HpAFS1zy5+Q4qx1fWh90gTKwiN4QCGoY9TWyyO4=",
        version = "v0.0.0-20170206155736-9520e82c474b",
    )

    go_repository(
        name = "com_github_miekg_dns",
        importpath = "github.com/miekg/dns",
        sum = "h1:sJFOl9BgwbYAWOGEwr61FU28pqsBNdpRBnhGXtO06Oo=",
        version = "v1.1.31",
    )

    go_repository(
        name = "com_github_minio_blake2b_simd",
        importpath = "github.com/minio/blake2b-simd",
        sum = "h1:lYpkrQH5ajf0OXOcUbGjvZxxijuBwbbmlSxLiuofa+g=",
        version = "v0.0.0-20160723061019-3f5f724cb5b1",
    )
    go_repository(
        name = "com_github_minio_highwayhash",
        importpath = "github.com/minio/highwayhash",
        sum = "h1:dZ6IIu8Z14VlC0VpfKofAhCy74wu/Qb5gcn52yWoz/0=",
        version = "v1.0.1",
    )
    go_repository(
        name = "com_github_minio_sha256_simd",
        importpath = "github.com/minio/sha256-simd",
        sum = "h1:5QHSlgo3nt5yKOJrC7W8w7X+NFl8cMPZm96iu8kKUJU=",
        version = "v0.1.1",
    )
    go_repository(
        name = "com_github_mitchellh_cli",
        importpath = "github.com/mitchellh/cli",
        sum = "h1:iGBIsUe3+HZ/AD/Vd7DErOt5sU9fa8Uj7A2s1aggv1Y=",
        version = "v1.0.0",
    )

    go_repository(
        name = "com_github_mitchellh_colorstring",
        importpath = "github.com/mitchellh/colorstring",
        sum = "h1:62I3jR2EmQ4l5rM/4FEfDWcRD+abF5XlKShorW5LRoQ=",
        version = "v0.0.0-20190213212951-d06e56a500db",
    )
    go_repository(
        name = "com_github_mitchellh_go_homedir",
        importpath = "github.com/mitchellh/go-homedir",
        sum = "h1:lukF9ziXFxDFPkA1vsr5zpc1XuPDn/wFntq5mG+4E0Y=",
        version = "v1.1.0",
    )
    go_repository(
        name = "com_github_mitchellh_go_testing_interface",
        importpath = "github.com/mitchellh/go-testing-interface",
        sum = "h1:fzU/JVNcaqHQEcVFAKeR41fkiLdIPrefOvVG1VZ96U0=",
        version = "v1.0.0",
    )
    go_repository(
        name = "com_github_mitchellh_gox",
        importpath = "github.com/mitchellh/gox",
        sum = "h1:lfGJxY7ToLJQjHHwi0EX6uYBdK78egf954SQl13PQJc=",
        version = "v0.4.0",
    )
    go_repository(
        name = "com_github_mitchellh_iochan",
        importpath = "github.com/mitchellh/iochan",
        sum = "h1:C+X3KsSTLFVBr/tK1eYN/vs4rJcvsiLU338UhYPJWeY=",
        version = "v1.0.0",
    )

    go_repository(
        name = "com_github_mitchellh_mapstructure",
        importpath = "github.com/mitchellh/mapstructure",
        sum = "h1:CpVNEelQCZBooIPDn+AR3NpivK/TIKU8bDxdASFVQag=",
        version = "v1.4.1",
    )

    go_repository(
        name = "com_github_modern_go_concurrent",
        importpath = "github.com/modern-go/concurrent",
        sum = "h1:TRLaZ9cD/w8PVh93nsPXa1VrQ6jlwL5oN8l14QlcNfg=",
        version = "v0.0.0-20180306012644-bacd9c7ef1dd",
    )
    go_repository(
        name = "com_github_modern_go_reflect2",
        importpath = "github.com/modern-go/reflect2",
        sum = "h1:9f412s+6RmYXLWZSEzVVgPGK7C2PphHj5RJrvfx9AWI=",
        version = "v1.0.1",
    )
    go_repository(
        name = "com_github_mohae_deepcopy",
        importpath = "github.com/mohae/deepcopy",
        sum = "h1:RWengNIwukTxcDr9M+97sNutRR1RKhG96O6jWumTTnw=",
        version = "v0.0.0-20170929034955-c48cc78d4826",
    )
    go_repository(
        name = "com_github_mr_tron_base58",
        importpath = "github.com/mr-tron/base58",
        sum = "h1:T/HDJBh4ZCPbU39/+c3rRvE0uKBQlU27+QI8LJ4t64o=",
        version = "v1.2.0",
    )

    go_repository(
        name = "com_github_mschoch_smat",
        importpath = "github.com/mschoch/smat",
        sum = "h1:VeRdUYdCw49yizlSbMEn2SZ+gT+3IUKx8BqxyQdz+BY=",
        version = "v0.0.0-20160514031455-90eadee771ae",
    )
    go_repository(
        name = "com_github_multiformats_go_base32",
        importpath = "github.com/multiformats/go-base32",
        sum = "h1:tw5+NhuwaOjJCC5Pp82QuXbrmLzWg7uxlMFp8Nq/kkI=",
        version = "v0.0.3",
    )
    go_repository(
        name = "com_github_multiformats_go_base36",
        importpath = "github.com/multiformats/go-base36",
        sum = "h1:JR6TyF7JjGd3m6FbLU2cOxhC0Li8z8dLNGQ89tUg4F4=",
        version = "v0.1.0",
    )

    go_repository(
        name = "com_github_multiformats_go_multiaddr",
        importpath = "github.com/multiformats/go-multiaddr",
        sum = "h1:1bxa+W7j9wZKTZREySx1vPMs2TqrYWjVZ7zE6/XLG1I=",
        version = "v0.3.1",
    )
    go_repository(
        name = "com_github_multiformats_go_multiaddr_dns",
        importpath = "github.com/multiformats/go-multiaddr-dns",
        sum = "h1:YWJoIDwLePniH7OU5hBnDZV6SWuvJqJ0YtN6pLeH9zA=",
        version = "v0.2.0",
    )
    go_repository(
        name = "com_github_multiformats_go_multiaddr_fmt",
        importpath = "github.com/multiformats/go-multiaddr-fmt",
        sum = "h1:WLEFClPycPkp4fnIzoFoV9FVd49/eQsuaL3/CWe167E=",
        version = "v0.1.0",
    )
    go_repository(
        name = "com_github_multiformats_go_multiaddr_net",
        importpath = "github.com/multiformats/go-multiaddr-net",
        sum = "h1:MSXRGN0mFymt6B1yo/6BPnIRpLPEnKgQNvVfCX5VDJk=",
        version = "v0.2.0",
    )
    go_repository(
        name = "com_github_multiformats_go_multibase",
        importpath = "github.com/multiformats/go-multibase",
        sum = "h1:l/B6bJDQjvQ5G52jw4QGSYeOTZoAwIO77RblWplfIqk=",
        version = "v0.0.3",
    )
    go_repository(
        name = "com_github_multiformats_go_multihash",
        importpath = "github.com/multiformats/go-multihash",
        sum = "h1:QoBceQYQQtNUuf6s7wHxnE2c8bhbMqhfGzNI032se/I=",
        version = "v0.0.14",
    )
    go_repository(
        name = "com_github_multiformats_go_multistream",
        importpath = "github.com/multiformats/go-multistream",
        sum = "h1:6AuNmQVKUkRnddw2YiDjt5Elit40SFxMJkVnhmETXtU=",
        version = "v0.2.0",
    )
    go_repository(
        name = "com_github_multiformats_go_varint",
        importpath = "github.com/multiformats/go-varint",
        sum = "h1:gk85QWKxh3TazbLxED/NlDVv8+q+ReFJk7Y2W/KhfNY=",
        version = "v0.0.6",
    )
    go_repository(
        name = "com_github_munnerz_goautoneg",
        importpath = "github.com/munnerz/goautoneg",
        sum = "h1:7PxY7LVfSZm7PEeBTyK1rj1gABdCO2mbri6GKO1cMDs=",
        version = "v0.0.0-20120707110453-a547fc61f48d",
    )
    go_repository(
        name = "com_github_mwitkow_go_conntrack",
        importpath = "github.com/mwitkow/go-conntrack",
        sum = "h1:KUppIJq7/+SVif2QVs3tOP0zanoHgBEVAwHxUSIzRqU=",
        version = "v0.0.0-20190716064945-2f068394615f",
    )
    go_repository(
        name = "com_github_mxk_go_flowrate",
        importpath = "github.com/mxk/go-flowrate",
        sum = "h1:y5//uYreIhSUg3J1GEMiLbxo1LJaP8RfCpH6pymGZus=",
        version = "v0.0.0-20140419014527-cca7078d478f",
    )

    go_repository(
        name = "com_github_naoina_go_stringutil",
        importpath = "github.com/naoina/go-stringutil",
        sum = "h1:rCUeRUHjBjGTSHl0VC00jUPLz8/F9dDzYI70Hzifhks=",
        version = "v0.1.0",
    )
    go_repository(
        name = "com_github_naoina_toml",
        importpath = "github.com/naoina/toml",
        sum = "h1:shk/vn9oCoOTmwcouEdwIeOtOGA/ELRUw/GwvxwfT+0=",
        version = "v0.1.2-0.20170918210437-9fafd6967416",
    )
    go_repository(
        name = "com_github_nats_io_jwt",
        importpath = "github.com/nats-io/jwt",
        sum = "h1:+RB5hMpXUUA2dfxuhBTEkMOrYmM+gKIZYS1KjSostMI=",
        version = "v0.3.2",
    )
    go_repository(
        name = "com_github_nats_io_nats_go",
        importpath = "github.com/nats-io/nats.go",
        sum = "h1:ik3HbLhZ0YABLto7iX80pZLPw/6dx3T+++MZJwLnMrQ=",
        version = "v1.9.1",
    )
    go_repository(
        name = "com_github_nats_io_nats_server_v2",
        importpath = "github.com/nats-io/nats-server/v2",
        sum = "h1:i2Ly0B+1+rzNZHHWtD4ZwKi+OU5l+uQo1iDHZ2PmiIc=",
        version = "v2.1.2",
    )
    go_repository(
        name = "com_github_nats_io_nkeys",
        importpath = "github.com/nats-io/nkeys",
        sum = "h1:6JrEfig+HzTH85yxzhSVbjHRJv9cn0p6n3IngIcM5/k=",
        version = "v0.1.3",
    )
    go_repository(
        name = "com_github_nats_io_nuid",
        importpath = "github.com/nats-io/nuid",
        sum = "h1:5iA8DT8V7q8WK2EScv2padNa/rTESc1KdnPw4TC2paw=",
        version = "v1.0.1",
    )

    go_repository(
        name = "com_github_nbutton23_zxcvbn_go",
        importpath = "github.com/nbutton23/zxcvbn-go",
        sum = "h1:AREM5mwr4u1ORQBMvzfzBgpsctsbQikCVpvC+tX285E=",
        version = "v0.0.0-20180912185939-ae427f1e4c1d",
    )

    go_repository(
        name = "com_github_nxadm_tail",
        importpath = "github.com/nxadm/tail",
        sum = "h1:DQuhQpB1tVlglWS2hLQ5OV6B5r8aGxSrPc5Qo6uTN78=",
        version = "v1.4.4",
    )
    go_repository(
        name = "com_github_nytimes_gziphandler",
        importpath = "github.com/NYTimes/gziphandler",
        sum = "h1:lsxEuwrXEAokXB9qhlbKWPpo3KMLZQ5WB5WLQRW1uq0=",
        version = "v0.0.0-20170623195520-56545f4a5d46",
    )
    go_repository(
        name = "com_github_oklog_oklog",
        importpath = "github.com/oklog/oklog",
        sum = "h1:wVfs8F+in6nTBMkA7CbRw+zZMIB7nNM825cM1wuzoTk=",
        version = "v0.3.2",
    )
    go_repository(
        name = "com_github_oklog_run",
        importpath = "github.com/oklog/run",
        sum = "h1:Ru7dDtJNOyC66gQ5dQmaCa0qIsAUFY3sFpK1Xk8igrw=",
        version = "v1.0.0",
    )

    go_repository(
        name = "com_github_oklog_ulid",
        importpath = "github.com/oklog/ulid",
        sum = "h1:EGfNDEx6MqHz8B3uNV6QAib1UR2Lm97sHi3ocA6ESJ4=",
        version = "v1.3.1",
    )
    go_repository(
        name = "com_github_olekukonko_tablewriter",
        importpath = "github.com/olekukonko/tablewriter",
        sum = "h1:P2Ga83D34wi1o9J6Wh1mRuqd4mF/x/lgBS7N7AbDhec=",
        version = "v0.0.5",
    )
    go_repository(
        name = "com_github_oneofone_xxhash",
        importpath = "github.com/OneOfOne/xxhash",
        sum = "h1:KMrpdQIwFcEqXDklaen+P1axHaj9BSKzvpUUfnHldSE=",
        version = "v1.2.2",
    )
    go_repository(
        name = "com_github_onsi_ginkgo",
        importpath = "github.com/onsi/ginkgo",
        sum = "h1:2mOpI4JVVPBN+WQRa0WKH2eXR+Ey+uK4n7Zj0aYpIQA=",
        version = "v1.14.0",
    )
    go_repository(
        name = "com_github_onsi_gomega",
        importpath = "github.com/onsi/gomega",
        sum = "h1:o0+MgICZLuZ7xjH7Vx6zS/zcu93/BEp1VwkIW1mEXCE=",
        version = "v1.10.1",
    )
    go_repository(
        name = "com_github_op_go_logging",
        importpath = "github.com/op/go-logging",
        sum = "h1:lDH9UUVJtmYCjyT0CI4q8xvlXPxeZ0gYCVvWbmPlp88=",
        version = "v0.0.0-20160315200505-970db520ece7",
    )

    go_repository(
        name = "com_github_openconfig_gnmi",
        importpath = "github.com/openconfig/gnmi",
        sum = "h1:a380JP+B7xlMbEQOlha1buKhzBPXFqgFXplyWCEIGEY=",
        version = "v0.0.0-20190823184014-89b2bf29312c",
    )
    go_repository(
        name = "com_github_openconfig_reference",
        importpath = "github.com/openconfig/reference",
        sum = "h1:yHCGAHg2zMaW8olLrqEt3SAHGcEx2aJPEQWMRCyravY=",
        version = "v0.0.0-20190727015836-8dfd928c9696",
    )
    go_repository(
        name = "com_github_opentracing_basictracer_go",
        importpath = "github.com/opentracing/basictracer-go",
        sum = "h1:YyUAhaEfjoWXclZVJ9sGoNct7j4TVk7lZWlQw5UXuoo=",
        version = "v1.0.0",
    )
    go_repository(
        name = "com_github_opentracing_contrib_go_observer",
        importpath = "github.com/opentracing-contrib/go-observer",
        sum = "h1:lM6RxxfUMrYL/f8bWEUqdXrANWtrL7Nndbm9iFN0DlU=",
        version = "v0.0.0-20170622124052-a52f23424492",
    )

    go_repository(
        name = "com_github_opentracing_opentracing_go",
        importpath = "github.com/opentracing/opentracing-go",
        sum = "h1:uEJPy/1a5RIPAJ0Ov+OIO8OxWu77jEv+1B0VhjKrZUs=",
        version = "v1.2.0",
    )
    go_repository(
        name = "com_github_openzipkin_contrib_zipkin_go_opentracing",
        importpath = "github.com/openzipkin-contrib/zipkin-go-opentracing",
        sum = "h1:ZCnq+JUrvXcDVhX/xRolRBZifmabN1HcS1wrPSvxhrU=",
        version = "v0.4.5",
    )
    go_repository(
        name = "com_github_openzipkin_zipkin_go",
        importpath = "github.com/openzipkin/zipkin-go",
        sum = "h1:nY8Hti+WKaP0cRsSeQ026wU03QsM762XBeCXBb9NAWI=",
        version = "v0.2.2",
    )
    go_repository(
        name = "com_github_pact_foundation_pact_go",
        importpath = "github.com/pact-foundation/pact-go",
        sum = "h1:OYkFijGHoZAYbOIb1LWXrwKQbMMRUv1oQ89blD2Mh2Q=",
        version = "v1.0.4",
    )
    go_repository(
        name = "com_github_pascaldekloe_goe",
        importpath = "github.com/pascaldekloe/goe",
        sum = "h1:Lgl0gzECD8GnQ5QCWA8o6BtfL6mDH5rQgM4/fX3avOs=",
        version = "v0.0.0-20180627143212-57f6aae5913c",
    )

    go_repository(
        name = "com_github_patrickmn_go_cache",
        importpath = "github.com/patrickmn/go-cache",
        sum = "h1:HRMgzkcYKYpi3C8ajMPV8OFXaaRUnok+kx1WdO15EQc=",
        version = "v2.1.0+incompatible",
    )
    go_repository(
        name = "com_github_paulbellamy_ratecounter",
        importpath = "github.com/paulbellamy/ratecounter",
        sum = "h1:2L/RhJq+HA8gBQImDXtLPrDXK5qAj6ozWVK/zFXVJGs=",
        version = "v0.2.0",
    )

    go_repository(
        name = "com_github_pborman_uuid",
        importpath = "github.com/pborman/uuid",
        sum = "h1:+ZZIw58t/ozdjRaXh/3awHfmWRbzYxJoAdNJxe/3pvw=",
        version = "v1.2.1",
    )
    go_repository(
        name = "com_github_pelletier_go_toml",
        importpath = "github.com/pelletier/go-toml",
        sum = "h1:T5zMGML61Wp+FlcbWjRDT7yAxhJNAiPPLOFECq181zc=",
        version = "v1.2.0",
    )
    go_repository(
        name = "com_github_performancecopilot_speed",
        importpath = "github.com/performancecopilot/speed",
        sum = "h1:2WnRzIquHa5QxaJKShDkLM+sc0JPuwhXzK8OYOyt3Vg=",
        version = "v3.0.0+incompatible",
    )

    go_repository(
        name = "com_github_peterbourgon_diskv",
        importpath = "github.com/peterbourgon/diskv",
        sum = "h1:UBdAOUP5p4RWqPBg048CAvpKN+vxiaj6gdUUzhl4XmI=",
        version = "v2.0.1+incompatible",
    )

    go_repository(
        name = "com_github_peterh_liner",
        importpath = "github.com/peterh/liner",
        sum = "h1:w/UPXyl5GfahFxcTOz2j9wCIHNI+pUPr2laqpojKNCg=",
        version = "v1.2.0",
    )

    go_repository(
        name = "com_github_philhofer_fwd",
        importpath = "github.com/philhofer/fwd",
        sum = "h1:UbZqGr5Y38ApvM/V/jEljVxwocdweyH+vmYvRPBnbqQ=",
        version = "v1.0.0",
    )

    go_repository(
        name = "com_github_pierrec_lz4",
        importpath = "github.com/pierrec/lz4",
        sum = "h1:mFe7ttWaflA46Mhqh+jUfjp2qTbPYxLB2/OyBppH9dg=",
        version = "v2.4.1+incompatible",
    )

    go_repository(
        name = "com_github_pkg_errors",
        importpath = "github.com/pkg/errors",
        sum = "h1:FEBLx1zS214owpjy7qsBeixbURkuhQAwrK5UwLGTwt4=",
        version = "v0.9.1",
    )
    go_repository(
        name = "com_github_pkg_profile",
        importpath = "github.com/pkg/profile",
        sum = "h1:F++O52m40owAmADcojzM+9gyjmMOY/T4oYJkgFDH8RE=",
        version = "v1.2.1",
    )

    go_repository(
        name = "com_github_pkg_term",
        importpath = "github.com/pkg/term",
        sum = "h1:tFwafIEMf0B7NlcxV/zJ6leBIa81D3hgGSgsE5hCkOQ=",
        version = "v0.0.0-20180730021639-bffc007b7fd5",
    )
    go_repository(
        name = "com_github_pmezard_go_difflib",
        importpath = "github.com/pmezard/go-difflib",
        sum = "h1:4DBwDE0NGyQoBHbLQYPwSUPoCMWR5BEzIk/f1lZbAQM=",
        version = "v1.0.0",
    )
    go_repository(
        name = "com_github_posener_complete",
        importpath = "github.com/posener/complete",
        sum = "h1:ccV59UEOTzVDnDUEFdT95ZzHVZ+5+158q8+SJb2QV5w=",
        version = "v1.1.1",
    )

    go_repository(
        name = "com_github_prestonvanloon_go_recaptcha",
        importpath = "github.com/prestonvanloon/go-recaptcha",
        sum = "h1:/JK1WfWJGBNDKY70uiB53iKKbFqxBx2CuYgj9hK2O70=",
        version = "v0.0.0-20190217191114-0834cef6e8bd",
    )
    go_repository(
        name = "com_github_prometheus_client_golang",
        importpath = "github.com/prometheus/client_golang",
        sum = "h1:Rrch9mh17XcxvEu9D9DEpb4isxjGBtcevQjKvxPRQIU=",
        version = "v1.9.0",
    )
    go_repository(
        name = "com_github_prometheus_client_model",
        importpath = "github.com/prometheus/client_model",
        sum = "h1:uq5h0d+GuxiXLJLNABMgp2qUWDPiLvgCzz2dUR+/W/M=",
        version = "v0.2.0",
    )
    go_repository(
        name = "com_github_prometheus_common",
        importpath = "github.com/prometheus/common",
        sum = "h1:4fgOnadei3EZvgRwxJ7RMpG1k1pOZth5Pc13tyspaKM=",
        version = "v0.15.0",
    )
    go_repository(
        name = "com_github_prometheus_procfs",
        importpath = "github.com/prometheus/procfs",
        sum = "h1:Uehi/mxLK0eiUc0H0++5tpMGTexB8wZ598MIgU8VpDM=",
        version = "v0.3.0",
    )
    go_repository(
        name = "com_github_prometheus_tsdb",
        importpath = "github.com/prometheus/tsdb",
        sum = "h1:If5rVCMTp6W2SiRAQFlbpJNgVlgMEd+U2GZckwK38ic=",
        version = "v0.10.0",
    )
    go_repository(
        name = "com_github_prysmaticlabs_eth2_types",
        importpath = "github.com/prysmaticlabs/eth2-types",
        sum = "h1:b4WxLSz1KzkEdF/DPcog9gIKN9d9YAFgbZO1hqjNrW0=",
        version = "v0.0.0-20210219172114-1da477c09a06",
    )
    go_repository(
        name = "com_github_prysmaticlabs_ethereumapis",
        build_file_generation = "off",
        importpath = "github.com/prysmaticlabs/ethereumapis",
        sum = "h1:3d6sh1IdUlQ4niwgHIUq1G0PFh3ALYQ6JP/21hCF3OU=",
        version = "v0.0.0-20210419235213-043d334388c8",
    )
    go_repository(
        name = "com_github_prysmaticlabs_go_bitfield",
        importpath = "github.com/prysmaticlabs/go-bitfield",
        sum = "h1:18+Qqobq3HAUY0hgIhPGSqmLFnaLLocemmU7+Sj2aYQ=",
        version = "v0.0.0-20210202205921-7fcea7c45dc8",
    )

    go_repository(
        name = "com_github_prysmaticlabs_prombbolt",
        importpath = "github.com/prysmaticlabs/prombbolt",
        sum = "h1:9PHRCuO/VN0s9k+RmLykho7AjDxblNYI5bYKed16NPU=",
        version = "v0.0.0-20210126082820-9b7adba6db7c",
    )
    go_repository(
        name = "com_github_puerkitobio_purell",
        importpath = "github.com/PuerkitoBio/purell",
        sum = "h1:0GoNN3taZV6QI81IXgCbxMyEaJDXMSIjArYBCYzVVvs=",
        version = "v1.0.0",
    )
    go_repository(
        name = "com_github_puerkitobio_urlesc",
        importpath = "github.com/PuerkitoBio/urlesc",
        sum = "h1:JCHLVE3B+kJde7bIEo5N4J+ZbLhp0J1Fs+ulyRws4gE=",
        version = "v0.0.0-20160726150825-5bd2802263f2",
    )
    go_repository(
        name = "com_github_rcrowley_go_metrics",
        importpath = "github.com/rcrowley/go-metrics",
        sum = "h1:dY6ETXrvDG7Sa4vE8ZQG4yqWg6UnOcbqTAahkV813vQ=",
        version = "v0.0.0-20190826022208-cac0b30c2563",
    )

    go_repository(
        name = "com_github_retailnext_hllpp",
        importpath = "github.com/retailnext/hllpp",
        sum = "h1:RnWNS9Hlm8BIkjr6wx8li5abe0fr73jljLycdfemTp0=",
        version = "v1.0.1-0.20180308014038-101a6d2f8b52",
    )
    go_repository(
        name = "com_github_rjeczalik_notify",
        importpath = "github.com/rjeczalik/notify",
        sum = "h1:CLCKso/QK1snAlnhNR/CNvNiFU2saUtjV0bx3EwNeCE=",
        version = "v0.9.1",
    )
    go_repository(
        name = "com_github_rogpeppe_fastuuid",
        importpath = "github.com/rogpeppe/fastuuid",
        sum = "h1:Ppwyp6VYCF1nvBTXL3trRso7mXMlRrw9ooo375wvi2s=",
        version = "v1.2.0",
    )
    go_repository(
        name = "com_github_rogpeppe_go_internal",
        importpath = "github.com/rogpeppe/go-internal",
        sum = "h1:RR9dF3JtopPvtkroDZuVD7qquD0bnHlKSqaQhgwt8yk=",
        version = "v1.3.0",
    )

    go_repository(
        name = "com_github_rs_cors",
        importpath = "github.com/rs/cors",
        sum = "h1:+88SsELBHx5r+hZ8TCkggzSstaWNbDvThkVK8H6f9ik=",
        version = "v1.7.0",
    )
    go_repository(
        name = "com_github_rs_xhandler",
        importpath = "github.com/rs/xhandler",
        sum = "h1:3hxavr+IHMsQBrYUPQM5v0CgENFktkkbg1sfpgM3h20=",
        version = "v0.0.0-20160618193221-ed27b6fd6521",
    )
    go_repository(
        name = "com_github_russross_blackfriday",
        importpath = "github.com/russross/blackfriday",
        sum = "h1:HyvC0ARfnZBqnXwABFeSZHpKvJHJJfPz81GNueLj0oo=",
        version = "v1.5.2",
    )

    go_repository(
        name = "com_github_russross_blackfriday_v2",
        importpath = "github.com/russross/blackfriday/v2",
        sum = "h1:lPqVAte+HuHNfhJ/0LC98ESWRz8afy9tM/0RK8m9o+Q=",
        version = "v2.0.1",
    )
    go_repository(
        name = "com_github_ryanuber_columnize",
        importpath = "github.com/ryanuber/columnize",
        sum = "h1:UFr9zpz4xgTnIE5yIMtWAMngCdZ9p/+q6lTbgelo80M=",
        version = "v0.0.0-20160712163229-9b3edd62028f",
    )
    go_repository(
        name = "com_github_samuel_go_zookeeper",
        importpath = "github.com/samuel/go-zookeeper",
        sum = "h1:p3Vo3i64TCLY7gIfzeQaUJ+kppEO5WQG3cL8iE8tGHU=",
        version = "v0.0.0-20190923202752-2cc03de413da",
    )

    go_repository(
        name = "com_github_satori_go_uuid",
        importpath = "github.com/satori/go.uuid",
        sum = "h1:gQZ0qzfKHQIybLANtM3mBXNUtOfsCFXeTsnBqCsx1KM=",
        version = "v1.2.1-0.20181028125025-b2ce2384e17b",
    )

    go_repository(
        name = "com_github_schollz_progressbar_v3",
        importpath = "github.com/schollz/progressbar/v3",
        sum = "h1:nMinx+JaEm/zJz4cEyClQeAw5rsYSB5th3xv+5lV6Vg=",
        version = "v3.3.4",
    )
    go_repository(
        name = "com_github_sean_seed",
        importpath = "github.com/sean-/seed",
        sum = "h1:nn5Wsu0esKSJiIVhscUtVbo7ada43DJhG55ua/hjS5I=",
        version = "v0.0.0-20170313163322-e2103e2c3529",
    )

    go_repository(
        name = "com_github_segmentio_kafka_go",
        importpath = "github.com/segmentio/kafka-go",
        sum = "h1:HtCSf6B4gN/87yc5qTl7WsxPKQIIGXLPPM1bMCPOsoY=",
        version = "v0.2.0",
    )
    go_repository(
        name = "com_github_sergi_go_diff",
        importpath = "github.com/sergi/go-diff",
        sum = "h1:Kpca3qRNrduNnOQeazBd0ysaKrUJiIuISHxogkT9RPQ=",
        version = "v1.0.0",
    )

    go_repository(
        name = "com_github_shirou_gopsutil",
        importpath = "github.com/shirou/gopsutil",
        sum = "h1:tYH07UPoQt0OCQdgWWMgYHy3/a9bcxNpBIysykNIP7I=",
        version = "v2.20.5+incompatible",
    )
    go_repository(
        name = "com_github_shopify_sarama",
        importpath = "github.com/Shopify/sarama",
        sum = "h1:3jnfWKD7gVwbB1KSy/lE0szA9duPuSFLViK0o/d3DgA=",
        version = "v1.26.1",
    )
    go_repository(
        name = "com_github_shopify_toxiproxy",
        importpath = "github.com/Shopify/toxiproxy",
        sum = "h1:TKdv8HiTLgE5wdJuEML90aBgNWsokNbMijUGhmcoBJc=",
        version = "v2.1.4+incompatible",
    )

    go_repository(
        name = "com_github_shurcool_sanitized_anchor_name",
        importpath = "github.com/shurcooL/sanitized_anchor_name",
        sum = "h1:PdmoCO6wvbs+7yrJyMORt4/BmY5IYyJwS/kOiWx8mHo=",
        version = "v1.0.0",
    )

    go_repository(
        name = "com_github_sirupsen_logrus",
        importpath = "github.com/sirupsen/logrus",
        sum = "h1:UBcNElsrwanuuMsnGSlYmtmgbb23qDR5dG+6X6Oo89I=",
        version = "v1.6.0",
    )

    go_repository(
        name = "com_github_smartystreets_assertions",
        importpath = "github.com/smartystreets/assertions",
        sum = "h1:zE9ykElWQ6/NYmHa3jpm/yHnI4xSofP+UP6SpjHcSeM=",
        version = "v0.0.0-20180927180507-b2de0cb4f26d",
    )
    go_repository(
        name = "com_github_smartystreets_goconvey",
        importpath = "github.com/smartystreets/goconvey",
        sum = "h1:fv0U8FUIMPNf1L9lnHLvLhgicrIVChEkdzIKYqbNC9s=",
        version = "v1.6.4",
    )
    go_repository(
        name = "com_github_smola_gocompat",
        importpath = "github.com/smola/gocompat",
        sum = "h1:6b1oIMlUXIpz//VKEDzPVBK8KG7beVwmHIUEBIs/Pns=",
        version = "v0.2.0",
    )
    go_repository(
        name = "com_github_soheilhy_cmux",
        importpath = "github.com/soheilhy/cmux",
        sum = "h1:0HKaf1o97UwFjHH9o5XsHUOF+tqmdA7KEzXLpiyaw0E=",
        version = "v0.1.4",
    )
    go_repository(
        name = "com_github_sony_gobreaker",
        importpath = "github.com/sony/gobreaker",
        sum = "h1:oMnRNZXX5j85zso6xCPRNPtmAycat+WcoKbklScLDgQ=",
        version = "v0.4.1",
    )

    go_repository(
        name = "com_github_spacemonkeygo_openssl",
        importpath = "github.com/spacemonkeygo/openssl",
        sum = "h1:/eS3yfGjQKG+9kayBkj0ip1BGhq6zJ3eaVksphxAaek=",
        version = "v0.0.0-20181017203307-c2dcc5cca94a",
    )
    go_repository(
        name = "com_github_spacemonkeygo_spacelog",
        importpath = "github.com/spacemonkeygo/spacelog",
        sum = "h1:RC6RW7j+1+HkWaX/Yh71Ee5ZHaHYt7ZP4sQgUrm6cDU=",
        version = "v0.0.0-20180420211403-2296661a0572",
    )

    go_repository(
        name = "com_github_spaolacci_murmur3",
        importpath = "github.com/spaolacci/murmur3",
        sum = "h1:7c1g84S4BPRrfL5Xrdp6fOJ206sU9y293DDHaoy0bLI=",
        version = "v1.1.0",
    )
    go_repository(
        name = "com_github_spf13_afero",
        importpath = "github.com/spf13/afero",
        sum = "h1:5jhuqJyZCZf2JRofRvN/nIFgIWNzPa3/Vz8mYylgbWc=",
        version = "v1.2.2",
    )
    go_repository(
        name = "com_github_spf13_cast",
        importpath = "github.com/spf13/cast",
        sum = "h1:oget//CVOEoFewqQxwr0Ej5yjygnqGkvggSE/gB35Q8=",
        version = "v1.3.0",
    )

    go_repository(
        name = "com_github_spf13_cobra",
        importpath = "github.com/spf13/cobra",
        sum = "h1:KfztREH0tPxJJ+geloSLaAkaPkr4ki2Er5quFV1TDo4=",
        version = "v1.1.1",
    )
    go_repository(
        name = "com_github_spf13_jwalterweatherman",
        importpath = "github.com/spf13/jwalterweatherman",
        sum = "h1:XHEdyB+EcvlqZamSM4ZOMGlc93t6AcsBEu9Gc1vn7yk=",
        version = "v1.0.0",
    )

    go_repository(
        name = "com_github_spf13_pflag",
        importpath = "github.com/spf13/pflag",
        sum = "h1:iy+VFUOCP1a+8yFto/drg2CJ5u0yRoB7fZw3DKv/JXA=",
        version = "v1.0.5",
    )
    go_repository(
        name = "com_github_spf13_viper",
        importpath = "github.com/spf13/viper",
        sum = "h1:xVKxvI7ouOI5I+U9s2eeiUfMaWBVoXA3AWskkrqK0VM=",
        version = "v1.7.0",
    )
    go_repository(
        name = "com_github_src_d_envconfig",
        importpath = "github.com/src-d/envconfig",
        sum = "h1:/AJi6DtjFhZKNx3OB2qMsq7y4yT5//AeSZIe7rk+PX8=",
        version = "v1.0.0",
    )
    go_repository(
        name = "com_github_stackexchange_wmi",
        importpath = "github.com/StackExchange/wmi",
        sum = "h1:fLjPD/aNc3UIOA6tDi6QXUemppXK3P9BI7mr2hd6gx8=",
        version = "v0.0.0-20180116203802-5d049714c4a6",
    )
    go_repository(
        name = "com_github_status_im_keycard_go",
        importpath = "github.com/status-im/keycard-go",
        sum = "h1:Oo2KZNP70KE0+IUJSidPj/BFS/RXNHmKIJOdckzml2E=",
        version = "v0.0.0-20200402102358-957c09536969",
    )
    go_repository(
        name = "com_github_steakknife_bloomfilter",
        importpath = "github.com/steakknife/bloomfilter",
        sum = "h1:gIlAHnH1vJb5vwEjIp5kBj/eu99p/bl0Ay2goiPe5xE=",
        version = "v0.0.0-20180922174646-6819c0d2a570",
    )
    go_repository(
        name = "com_github_steakknife_hamming",
        importpath = "github.com/steakknife/hamming",
        sum = "h1:njlZPzLwU639dk2kqnCPPv+wNjq7Xb6EfUxe/oX0/NM=",
        version = "v0.0.0-20180906055917-c99c65617cd3",
    )

    go_repository(
        name = "com_github_streadway_amqp",
        importpath = "github.com/streadway/amqp",
        sum = "h1:WhxRHzgeVGETMlmVfqhRn8RIeeNoPr2Czh33I4Zdccw=",
        version = "v0.0.0-20190827072141-edfb9018d271",
    )
    go_repository(
        name = "com_github_streadway_handy",
        importpath = "github.com/streadway/handy",
        sum = "h1:AhmOdSHeswKHBjhsLs/7+1voOxT+LLrSk/Nxvk35fug=",
        version = "v0.0.0-20190108123426-d5acb3125c2a",
    )

    go_repository(
        name = "com_github_stretchr_objx",
        importpath = "github.com/stretchr/objx",
        sum = "h1:2vfRuCMp5sSVIDSqO8oNnWJq7mPa6KVP3iPIwFBuy8A=",
        version = "v0.1.1",
    )
    go_repository(
        name = "com_github_stretchr_testify",
        importpath = "github.com/stretchr/testify",
        sum = "h1:nwc3DEeHmmLAfoZucVR881uASk0Mfjw8xYJ99tb5CcY=",
        version = "v1.7.0",
    )
    http_archive(
        name = "com_github_supranational_blst",
        urls = [
            "https://github.com/supranational/blst/archive/624d0351000111276aa70a32145945d2645e49a9.tar.gz",
        ],
        strip_prefix = "blst-624d0351000111276aa70a32145945d2645e49a9",
        build_file = "//third_party:blst/blst.BUILD",
        sha256 = "6118737ddc0652f3a874fbe29e09a80c66c604d933b8cd478e5f2b7454860c6e",
    )
    go_repository(
        name = "com_github_syndtr_goleveldb",
        importpath = "github.com/syndtr/goleveldb",
        sum = "h1:xQdMZ1WLrgkkvOZ/LDQxjVxMLdby7osSh4ZEVa5sIjs=",
        version = "v1.0.1-0.20210305035536-64b5b1c73954",
    )

    go_repository(
        name = "com_github_templexxx_cpufeat",
        importpath = "github.com/templexxx/cpufeat",
        sum = "h1:89CEmDvlq/F7SJEOqkIdNDGJXrQIhuIx9D2DBXjavSU=",
        version = "v0.0.0-20180724012125-cef66df7f161",
    )
    go_repository(
        name = "com_github_templexxx_xor",
        importpath = "github.com/templexxx/xor",
        sum = "h1:fj5tQ8acgNUr6O8LEplsxDhUIe2573iLkJc+PqnzZTI=",
        version = "v0.0.0-20191217153810-f85b25db303b",
    )

    go_repository(
        name = "com_github_tinylib_msgp",
        importpath = "github.com/tinylib/msgp",
        sum = "h1:DfdQrzQa7Yh2es9SuLkixqxuXS2SxsdYn0KbdrOGWD8=",
        version = "v1.0.2",
    )
    go_repository(
        name = "com_github_tjfoc_gmsm",
        importpath = "github.com/tjfoc/gmsm",
        sum = "h1:i7c6Za/IlgBvnGxYpfD7L3TGuaS+v6oGcgq+J9/ecEA=",
        version = "v1.3.0",
    )
    go_repository(
        name = "com_github_tmc_grpc_websocket_proxy",
        importpath = "github.com/tmc/grpc-websocket-proxy",
        sum = "h1:LnC5Kc/wtumK+WB441p7ynQJzVuNRJiqddSIE3IlSEQ=",
        version = "v0.0.0-20190109142713-0ad062ec5ee5",
    )

    go_repository(
        name = "com_github_trailofbits_go_mutexasserts",
        importpath = "github.com/trailofbits/go-mutexasserts",
        sum = "h1:8LRP+2JK8piIUU16ZDgWDXwjJcuJNTtCzadjTZj8Jf0=",
        version = "v0.0.0-20200708152505-19999e7d3cef",
    )
    go_repository(
        name = "com_github_tyler_smith_go_bip39",
        importpath = "github.com/tyler-smith/go-bip39",
        sum = "h1:+t3w+KwLXO6154GNJY+qUtIxLTmFjfUmpguQT1OlOT8=",
        version = "v1.0.2",
    )

    go_repository(
        name = "com_github_uber_jaeger_client_go",
        importpath = "github.com/uber/jaeger-client-go",
        sum = "h1:IxcNZ7WRY1Y3G4poYlx24szfsn/3LvK9QHCq9oQw8+U=",
        version = "v2.25.0+incompatible",
    )
    go_repository(
        name = "com_github_ugorji_go_codec",
        importpath = "github.com/ugorji/go/codec",
        sum = "h1:3SVOIvH7Ae1KRYyQWRjXWJEA9sS/c/pjvH++55Gr648=",
        version = "v0.0.0-20181204163529-d75b2dcb6bc8",
    )

    go_repository(
        name = "com_github_urfave_cli",
        importpath = "github.com/urfave/cli",
        sum = "h1:+mkCCcOFKPnCmVYVcURKps1Xe+3zP90gSYGNfRkjoIY=",
        version = "v1.22.1",
    )
    go_repository(
        name = "com_github_urfave_cli_v2",
        importpath = "github.com/urfave/cli/v2",
        sum = "h1:qph92Y649prgesehzOrQjdWyxFOp/QVM+6imKHad91M=",
        version = "v2.3.0",
    )

    go_repository(
        name = "com_github_victoriametrics_fastcache",
        importpath = "github.com/VictoriaMetrics/fastcache",
        sum = "h1:4y6y0G8PRzszQUYIQHHssv/jgPHAb5qQuuDNdCbyAgw=",
        version = "v1.5.7",
    )
    go_repository(
        name = "com_github_vividcortex_gohistogram",
        importpath = "github.com/VividCortex/gohistogram",
        sum = "h1:6+hBz+qvs0JOrrNhhmR7lFxo5sINxBCGXrdtl/UvroE=",
        version = "v1.0.0",
    )

    go_repository(
        name = "com_github_wealdtech_go_bytesutil",
        importpath = "github.com/wealdtech/go-bytesutil",
        sum = "h1:ocEg3Ke2GkZ4vQw5lp46rmO+pfqCCTgq35gqOy8JKVc=",
        version = "v1.1.1",
    )

    go_repository(
        name = "com_github_wealdtech_go_eth2_types_v2",
        build_directives = [
            "gazelle:resolve go github.com/herumi/bls-eth-go-binary/bls @herumi_bls_eth_go_binary//:go_default_library",
        ],
        importpath = "github.com/wealdtech/go-eth2-types/v2",
        sum = "h1:tiA6T88M6XQIbrV5Zz53l1G5HtRERcxQfmET225V4Ls=",
        version = "v2.5.2",
    )
    go_repository(
        name = "com_github_wealdtech_go_eth2_util",
        importpath = "github.com/wealdtech/go-eth2-util",
        sum = "h1:2INPeOR35x5LdFFpSzyw954WzTD+DFyHe3yKlJnG5As=",
        version = "v1.6.3",
    )

    go_repository(
        name = "com_github_wealdtech_go_eth2_wallet_encryptor_keystorev4",
        importpath = "github.com/wealdtech/go-eth2-wallet-encryptor-keystorev4",
        sum = "h1:SxrDVSr+oXuT1x8kZt4uWqNCvv5xXEGV9zd7cuSrZS8=",
        version = "v1.1.3",
    )

    go_repository(
        name = "com_github_wealdtech_go_eth2_wallet_types_v2",
        importpath = "github.com/wealdtech/go-eth2-wallet-types/v2",
        sum = "h1:264/meVYWt1wFw6Mtn+xwkZkXjID42gNra4rycoiDXI=",
        version = "v2.8.2",
    )
    go_repository(
        name = "com_github_wercker_journalhook",
        importpath = "github.com/wercker/journalhook",
        sum = "h1:shC1HB1UogxN5Ech3Yqaaxj1X/P656PPCB4RbojIJqc=",
        version = "v0.0.0-20180428041537-5d0a5ae867b3",
    )

    go_repository(
        name = "com_github_whyrusleeping_go_keyspace",
        importpath = "github.com/whyrusleeping/go-keyspace",
        sum = "h1:EKhdznlJHPMoKr0XTrX+IlJs1LH3lyx2nfr1dOlZ79k=",
        version = "v0.0.0-20160322163242-5b898ac5add1",
    )
    go_repository(
        name = "com_github_whyrusleeping_go_logging",
        importpath = "github.com/whyrusleeping/go-logging",
        sum = "h1:fwpzlmT0kRC/Fmd0MdmGgJG/CXIZ6gFq46FQZjprUcc=",
        version = "v0.0.1",
    )

    go_repository(
        name = "com_github_whyrusleeping_mafmt",
        importpath = "github.com/whyrusleeping/mafmt",
        sum = "h1:TCghSl5kkwEE0j+sU/gudyhVMRlpBin8fMBBHg59EbA=",
        version = "v1.2.8",
    )
    go_repository(
        name = "com_github_whyrusleeping_mdns",
        importpath = "github.com/whyrusleeping/mdns",
        sum = "h1:Y1/FEOpaCpD21WxrmfeIYCFPuVPRCY2XZTWzTNHGw30=",
        version = "v0.0.0-20190826153040-b9b60ed33aa9",
    )

    go_repository(
        name = "com_github_whyrusleeping_multiaddr_filter",
        importpath = "github.com/whyrusleeping/multiaddr-filter",
        sum = "h1:E9S12nwJwEOXe2d6gT6qxdvqMnNq+VnSsKPgm2ZZNds=",
        version = "v0.0.0-20160516205228-e903e4adabd7",
    )
    go_repository(
        name = "com_github_whyrusleeping_timecache",
        importpath = "github.com/whyrusleeping/timecache",
        sum = "h1:lYbXeSvJi5zk5GLKVuid9TVjS9a0OmLIDKTfoZBL6Ow=",
        version = "v0.0.0-20160911033111-cfcb2f1abfee",
    )

    go_repository(
        name = "com_github_willf_bitset",
        importpath = "github.com/willf/bitset",
        sum = "h1:ekJIKh6+YbUIVt9DfNbkR5d6aFcFTLDRyJNAACURBg8=",
        version = "v1.1.3",
    )
    go_repository(
        name = "com_github_wsddn_go_ecdh",
        importpath = "github.com/wsddn/go-ecdh",
        sum = "h1:1cngl9mPEoITZG8s8cVcUy5CeIBYhEESkOB7m6Gmkrk=",
        version = "v0.0.0-20161211032359-48726bab9208",
    )

    go_repository(
        name = "com_github_x_cray_logrus_prefixed_formatter",
        importpath = "github.com/x-cray/logrus-prefixed-formatter",
        sum = "h1:00txxvfBM9muc0jiLIEAkAcIMJzfthRT6usrui8uGmg=",
        version = "v0.5.2",
    )
    go_repository(
        name = "com_github_xdg_scram",
        importpath = "github.com/xdg/scram",
        sum = "h1:u40Z8hqBAAQyv+vATcGgV0YCnDjqSL7/q/JyPhhJSPk=",
        version = "v0.0.0-20180814205039-7eeb5667e42c",
    )
    go_repository(
        name = "com_github_xdg_stringprep",
        importpath = "github.com/xdg/stringprep",
        sum = "h1:d9X0esnoa3dFsV0FG35rAT0RIhYFlPq7MiP+DW89La0=",
        version = "v1.0.0",
    )
    go_repository(
        name = "com_github_xiang90_probing",
        importpath = "github.com/xiang90/probing",
        sum = "h1:eY9dn8+vbi4tKz5Qo6v2eYzo7kUS51QINcR5jNpbZS8=",
        version = "v0.0.0-20190116061207-43a291ad63a2",
    )

    go_repository(
        name = "com_github_xlab_treeprint",
        importpath = "github.com/xlab/treeprint",
        sum = "h1:YdYsPAZ2pC6Tow/nPZOPQ96O3hm/ToAkGsPLzedXERk=",
        version = "v0.0.0-20180616005107-d6fb6747feb6",
    )
    go_repository(
        name = "com_github_xordataexchange_crypt",
        importpath = "github.com/xordataexchange/crypt",
        sum = "h1:ESFSdwYZvkeru3RtdrYueztKhOBCSAAzS4Gf+k0tEow=",
        version = "v0.0.3-0.20170626215501-b2862e3d0a77",
    )
    go_repository(
        name = "com_github_xtaci_kcp_go",
        importpath = "github.com/xtaci/kcp-go",
        sum = "h1:TN1uey3Raw0sTz0Fg8GkfM0uH3YwzhnZWQ1bABv5xAg=",
        version = "v5.4.20+incompatible",
    )
    go_repository(
        name = "com_github_xtaci_lossyconn",
        importpath = "github.com/xtaci/lossyconn",
        sum = "h1:J0GxkO96kL4WF+AIT3M4mfUVinOCPgf2uUWYFUzN0sM=",
        version = "v0.0.0-20190602105132-8df528c0c9ae",
    )
    go_repository(
        name = "com_github_yuin_goldmark",
        importpath = "github.com/yuin/goldmark",
        sum = "h1:ruQGxdhGHe7FWOJPT0mKs5+pD2Xs1Bm/kdGlHO04FmM=",
        version = "v1.2.1",
    )

    go_repository(
        name = "com_google_cloud_go",
        importpath = "cloud.google.com/go",
        sum = "h1:Dg9iHVQfrhq82rUNu9ZxUDrJLaxFUe/HlCVaLyRruq8=",
        version = "v0.65.0",
    )

    go_repository(
        name = "com_google_cloud_go_bigquery",
        importpath = "cloud.google.com/go/bigquery",
        sum = "h1:PQcPefKFdaIzjQFbiyOgAqyx8q5djaE7x9Sqe712DPA=",
        version = "v1.8.0",
    )
    go_repository(
        name = "com_google_cloud_go_bigtable",
        importpath = "cloud.google.com/go/bigtable",
        sum = "h1:F4cCmA4nuV84V5zYQ3MKY+M1Cw1avHDuf3S/LcZPA9c=",
        version = "v1.2.0",
    )
    go_repository(
        name = "com_google_cloud_go_datastore",
        importpath = "cloud.google.com/go/datastore",
        sum = "h1:/May9ojXjRkPBNVrq+oWLqmWCkr4OU5uRY29bu0mRyQ=",
        version = "v1.1.0",
    )
    go_repository(
        name = "com_google_cloud_go_pubsub",
        importpath = "cloud.google.com/go/pubsub",
        sum = "h1:ukjixP1wl0LpnZ6LWtZJ0mX5tBmjp1f8Sqer8Z2OMUU=",
        version = "v1.3.1",
    )
    go_repository(
        name = "com_google_cloud_go_storage",
        importpath = "cloud.google.com/go/storage",
        sum = "h1:STgFzyU5/8miMl0//zKh2aQeTyeaUH3WN9bSUiJ09bA=",
        version = "v1.10.0",
    )

    go_repository(
        name = "com_shuralyov_dmitri_gpu_mtl",
        importpath = "dmitri.shuralyov.com/gpu/mtl",
        sum = "h1:VpgP7xuJadIUuKccphEpTJnWhS2jkQyMt6Y7pJCD7fY=",
        version = "v0.0.0-20190408044501-666a987793e9",
    )
    go_repository(
        name = "com_sourcegraph_sourcegraph_appdash",
        importpath = "sourcegraph.com/sourcegraph/appdash",
        sum = "h1:ucqkfpjg9WzSUubAO62csmucvxl4/JeW3F4I4909XkM=",
        version = "v0.0.0-20190731080439-ebfcffb1b5c0",
    )

    # Note: go_repository is already wrapped with maybe!
    maybe(
        git_repository,
        name = "graknlabs_bazel_distribution",
        commit = "962f3a7e56942430c0ec120c24f9e9f2a9c2ce1a",
        remote = "https://github.com/graknlabs/bazel-distribution",
        shallow_since = "1569509514 +0300",
    )

    go_repository(
        name = "in_gopkg_alecthomas_kingpin_v2",
        importpath = "gopkg.in/alecthomas/kingpin.v2",
        sum = "h1:jMFz6MfLP0/4fUyZle81rXUoxOBFi19VUFKVDOQfozc=",
        version = "v2.2.6",
    )
    go_repository(
        name = "in_gopkg_bsm_ratelimit_v1",
        importpath = "gopkg.in/bsm/ratelimit.v1",
        sum = "h1:stTHdEoWg1pQ8riaP5ROrjS6zy6wewH/Q2iwnLCQUXY=",
        version = "v1.0.0-20160220154919-db14e161995a",
    )
    go_repository(
        name = "in_gopkg_check_v1",
        importpath = "gopkg.in/check.v1",
        sum = "h1:YR8cESwS4TdDjEe65xsg0ogRM/Nc3DYOhEAlW+xobZo=",
        version = "v1.0.0-20190902080502-41f04d3bba15",
    )
    go_repository(
        name = "in_gopkg_cheggaaa_pb_v1",
        importpath = "gopkg.in/cheggaaa/pb.v1",
        sum = "h1:Ev7yu1/f6+d+b3pi5vPdRPc6nNtP1umSfcWiEfRqv6I=",
        version = "v1.0.25",
    )

    go_repository(
        name = "in_gopkg_confluentinc_confluent_kafka_go_v1",
        importpath = "gopkg.in/confluentinc/confluent-kafka-go.v1",
        patch_args = ["-p1"],
        patches = ["@prysm//third_party:in_gopkg_confluentinc_confluent_kafka_go_v1.patch"],
        sum = "h1:JabkIV98VYFqYKHHzXtgGMFuRgFBNTNzBytbGByzrJI=",
        version = "v1.4.2",
    )
    go_repository(
        name = "in_gopkg_d4l3k_messagediff_v1",
        importpath = "gopkg.in/d4l3k/messagediff.v1",
        sum = "h1:70AthpjunwzUiarMHyED52mj9UwtAnE89l1Gmrt3EU0=",
        version = "v1.2.1",
    )
    go_repository(
        name = "in_gopkg_errgo_v2",
        importpath = "gopkg.in/errgo.v2",
        sum = "h1:0vLT13EuvQ0hNvakwLuFZ/jYrLp5F3kcWHXdRggjCE8=",
        version = "v2.1.0",
    )
    go_repository(
        name = "in_gopkg_fsnotify_v1",
        importpath = "gopkg.in/fsnotify.v1",
        sum = "h1:xOHLXZwVvI9hhs+cLKq5+I5onOuwQLhQwiu63xxlHs4=",
        version = "v1.4.7",
    )
    go_repository(
        name = "in_gopkg_gcfg_v1",
        importpath = "gopkg.in/gcfg.v1",
        sum = "h1:m8OOJ4ccYHnx2f4gQwpno8nAX5OGOh7RLaaz0pj3Ogs=",
        version = "v1.2.3",
    )

    go_repository(
        name = "in_gopkg_inf_v0",
        importpath = "gopkg.in/inf.v0",
        sum = "h1:73M5CoZyi3ZLMOyDlQh031Cx6N9NDJ2Vvfl76EDAgDc=",
        version = "v0.9.1",
    )
    go_repository(
        name = "in_gopkg_jcmturner_aescts_v1",
        importpath = "gopkg.in/jcmturner/aescts.v1",
        sum = "h1:cVVZBK2b1zY26haWB4vbBiZrfFQnfbTVrE3xZq6hrEw=",
        version = "v1.0.1",
    )
    go_repository(
        name = "in_gopkg_jcmturner_dnsutils_v1",
        importpath = "gopkg.in/jcmturner/dnsutils.v1",
        sum = "h1:cIuC1OLRGZrld+16ZJvvZxVJeKPsvd5eUIvxfoN5hSM=",
        version = "v1.0.1",
    )
    go_repository(
        name = "in_gopkg_jcmturner_goidentity_v3",
        importpath = "gopkg.in/jcmturner/goidentity.v3",
        sum = "h1:1duIyWiTaYvVx3YX2CYtpJbUFd7/UuPYCfgXtQ3VTbI=",
        version = "v3.0.0",
    )
    go_repository(
        name = "in_gopkg_jcmturner_gokrb5_v7",
        importpath = "gopkg.in/jcmturner/gokrb5.v7",
        sum = "h1:a9tsXlIDD9SKxotJMK3niV7rPZAJeX2aD/0yg3qlIrg=",
        version = "v7.5.0",
    )
    go_repository(
        name = "in_gopkg_jcmturner_rpc_v1",
        importpath = "gopkg.in/jcmturner/rpc.v1",
        sum = "h1:QHIUxTX1ISuAv9dD2wJ9HWQVuWDX/Zc0PfeC2tjc4rU=",
        version = "v1.1.0",
    )

    go_repository(
        name = "in_gopkg_natefinch_npipe_v2",
        importpath = "gopkg.in/natefinch/npipe.v2",
        sum = "h1:+JknDZhAj8YMt7GC73Ei8pv4MzjDUNPHgQWJdtMAaDU=",
        version = "v2.0.0-20160621034901-c1b8fa8bdcce",
    )
    go_repository(
        name = "in_gopkg_olebedev_go_duktape_v3",
        importpath = "gopkg.in/olebedev/go-duktape.v3",
        sum = "h1:a6cXbcDDUkSBlpnkWV1bJ+vv3mOgQEltEJ2rPxroVu0=",
        version = "v3.0.0-20200619000410-60c24ae608a6",
    )
    go_repository(
        name = "in_gopkg_redis_v4",
        importpath = "gopkg.in/redis.v4",
        sum = "h1:y3XbwQAiHwgNLUng56mgWYK39vsPqo8sT84XTEcxjr0=",
        version = "v4.2.4",
    )
    go_repository(
        name = "in_gopkg_resty_v1",
        importpath = "gopkg.in/resty.v1",
        sum = "h1:CuXP0Pjfw9rOuY6EP+UvtNvt5DSqHpIxILZKT/quCZI=",
        version = "v1.12.0",
    )

    go_repository(
        name = "in_gopkg_src_d_go_cli_v0",
        importpath = "gopkg.in/src-d/go-cli.v0",
        sum = "h1:mXa4inJUuWOoA4uEROxtJ3VMELMlVkIxIfcR0HBekAM=",
        version = "v0.0.0-20181105080154-d492247bbc0d",
    )
    go_repository(
        name = "in_gopkg_src_d_go_log_v1",
        importpath = "gopkg.in/src-d/go-log.v1",
        sum = "h1:heWvX7J6qbGWbeFS/aRmiy1eYaT+QMV6wNvHDyMjQV4=",
        version = "v1.0.1",
    )
    go_repository(
        name = "in_gopkg_tomb_v1",
        importpath = "gopkg.in/tomb.v1",
        sum = "h1:uRGJdciOHaEIrze2W8Q3AKkepLTh2hOroT7a+7czfdQ=",
        version = "v1.0.0-20141024135613-dd632973f1e7",
    )

    go_repository(
        name = "in_gopkg_urfave_cli_v1",
        importpath = "gopkg.in/urfave/cli.v1",
        sum = "h1:NdAVW6RYxDif9DhDHaAortIu956m2c0v+09AZBPTbE0=",
        version = "v1.20.0",
    )
    go_repository(
        name = "in_gopkg_warnings_v0",
        importpath = "gopkg.in/warnings.v0",
        sum = "h1:wFXVbFY8DY5/xOe1ECiWdKCzZlxgshcYVNkBHstARME=",
        version = "v0.1.2",
    )

    go_repository(
        name = "in_gopkg_yaml_v2",
        importpath = "gopkg.in/yaml.v2",
        sum = "h1:D8xgwECY7CYvx+Y2n4sBz93Jn9JRvxdiyyo8CTfuKaY=",
        version = "v2.4.0",
    )

    go_repository(
        name = "in_gopkg_yaml_v3",
        importpath = "gopkg.in/yaml.v3",
        sum = "h1:dUUwHk2QECo/6vqA44rthZ8ie2QXMNeKRTHCNY2nXvo=",
        version = "v3.0.0-20200313102051-9f266ea9e77c",
    )
    go_repository(
        name = "io_etcd_go_bbolt",
        importpath = "go.etcd.io/bbolt",
        sum = "h1:XAzx9gjCb0Rxj7EoqcClPD1d5ZBxZJk0jbuoPHenBt0=",
        version = "v1.3.5",
    )
    go_repository(
        name = "io_etcd_go_etcd",
        importpath = "go.etcd.io/etcd",
        sum = "h1:VcrIfasaLFkyjk6KNlXQSzO+B0fZcnECiDrKJsfxka0=",
        version = "v0.0.0-20191023171146-3cf2f69b5738",
    )

    go_repository(
        name = "io_k8s_api",
        build_file_proto_mode = "disable_global",
        importpath = "k8s.io/api",
        sum = "h1:2AJaUQdgUZLoDZHrun21PW2Nx9+ll6cUzvn3IKhSIn0=",
        version = "v0.18.3",
    )
    go_repository(
        name = "io_k8s_apimachinery",
        build_file_proto_mode = "disable_global",
        importpath = "k8s.io/apimachinery",
        sum = "h1:pOGcbVAhxADgUYnjS08EFXs9QMl8qaH5U4fr5LGUrSk=",
        version = "v0.18.3",
    )
    go_repository(
        name = "io_k8s_client_go",
        build_extra_args = ["-exclude=vendor"],
        build_naming_convention = "go_default_library",
        importpath = "k8s.io/client-go",
        sum = "h1:QaJzz92tsN67oorwzmoB0a9r9ZVHuD5ryjbCKP0U22k=",
        version = "v0.18.3",
    )
    go_repository(
        name = "io_k8s_gengo",
        importpath = "k8s.io/gengo",
        sum = "h1:4s3/R4+OYYYUKptXPhZKjQ04WJ6EhQQVFdjOFvCazDk=",
        version = "v0.0.0-20190128074634-0689ccc1d7d6",
    )

    go_repository(
        name = "io_k8s_klog",
        importpath = "k8s.io/klog",
        sum = "h1:Pt+yjF5aB1xDSVbau4VsWe+dQNzA0qv1LlXdC2dF6Q8=",
        version = "v1.0.0",
    )
    go_repository(
        name = "io_k8s_klog_v2",
        importpath = "k8s.io/klog/v2",
        sum = "h1:WmkrnW7fdrm0/DMClc+HIxtftvxVIPAhlVwMQo5yLco=",
        version = "v2.3.0",
    )
    go_repository(
        name = "io_k8s_kube_openapi",
        importpath = "k8s.io/kube-openapi",
        sum = "h1:Oh3Mzx5pJ+yIumsAD0MOECPVeXsVot0UkiaCGVyfGQY=",
        version = "v0.0.0-20200410145947-61e04a5be9a6",
    )

    go_repository(
        name = "io_k8s_sigs_structured_merge_diff_v3",
        importpath = "sigs.k8s.io/structured-merge-diff/v3",
        sum = "h1:dOmIZBMfhcHS09XZkMyUgkq5trg3/jRyJYFZUiaOp8E=",
        version = "v3.0.0",
    )

    go_repository(
        name = "io_k8s_sigs_yaml",
        importpath = "sigs.k8s.io/yaml",
        sum = "h1:kr/MCeFWJWTwyaHoR9c8EjH9OumOmoF9YGiZd7lFm/Q=",
        version = "v1.2.0",
    )
    go_repository(
        name = "io_k8s_utils",
        importpath = "k8s.io/utils",
        sum = "h1:ZtTUW5+ZWaoqjR3zOpRa7oFJ5d4aA22l4me/xArfOIc=",
        version = "v0.0.0-20200520001619-278ece378a50",
    )
    go_repository(
        name = "io_opencensus_go",
        importpath = "go.opencensus.io",
        sum = "h1:dntmOdLpSpHlVqbW5Eay97DelsZHe+55D+xC6i0dDS0=",
        version = "v0.22.5",
    )
    go_repository(
        name = "io_opencensus_go_contrib_exporter_jaeger",
        importpath = "contrib.go.opencensus.io/exporter/jaeger",
        sum = "h1:yGBYzYMewVL0yO9qqJv3Z5+IRhPdU7e9o/2oKpX4YvI=",
        version = "v0.2.1",
    )

    go_repository(
        name = "io_rsc_binaryregexp",
        importpath = "rsc.io/binaryregexp",
        sum = "h1:HfqmD5MEmC0zvwBuF187nq9mdnXjXsSivRiXN7SmRkE=",
        version = "v0.2.0",
    )
    go_repository(
        name = "io_rsc_pdf",
        importpath = "rsc.io/pdf",
        sum = "h1:k1MczvYDUvJBe93bYd7wrZLLUEcLZAuF824/I4e5Xr4=",
        version = "v0.1.1",
    )
    go_repository(
        name = "io_rsc_quote_v3",
        importpath = "rsc.io/quote/v3",
        sum = "h1:9JKUTTIUgS6kzR9mK1YuGKv6Nl+DijDNIc0ghT58FaY=",
        version = "v3.1.0",
    )
    go_repository(
        name = "io_rsc_sampler",
        importpath = "rsc.io/sampler",
        sum = "h1:7uVkIFmeBqHfdjD+gZwtXXI+RODJ2Wc4O7MPEh/QiW4=",
        version = "v1.3.0",
    )

    go_repository(
        name = "org_collectd",
        importpath = "collectd.org",
        sum = "h1:iNBHGw1VvPJxH2B6RiFWFZ+vsjo1lCdRszBeOuwGi00=",
        version = "v0.3.0",
    )

    go_repository(
        name = "org_golang_google_api",
        importpath = "google.golang.org/api",
        sum = "h1:k40adF3uR+6x/+hO5Dh4ZFUqFp67vxvbpafFiJxl10A=",
        version = "v0.34.0",
    )
    go_repository(
        name = "org_golang_google_appengine",
        importpath = "google.golang.org/appengine",
        sum = "h1:FZR1q0exgwxzPzp/aF+VccGrSfxfPpkBqjIIEq3ru6c=",
        version = "v1.6.7",
    )
    go_repository(
        name = "org_golang_google_genproto",
        importpath = "google.golang.org/genproto",
        sum = "h1:d4k3uIU763E31Rk4UZPA47oOoBymMsDImV3U4mGhX9E=",
        version = "v0.0.0-20201026171402-d4b8fe4fd877",
    )

    go_repository(
        name = "org_golang_google_grpc",
        build_file_proto_mode = "disable",
        importpath = "google.golang.org/grpc",
        sum = "h1:o1bcQ6imQMIOpdrO3SWf2z5RV72WbDwdXuK0MDlc8As=",
        version = "v1.36.0",
    )
    go_repository(
        name = "org_golang_google_protobuf",
        importpath = "google.golang.org/protobuf",
        sum = "h1:Ejskq+SyPohKW+1uil0JJMtmHCgJPJ/qWTxr8qp+R4c=",
        version = "v1.25.0",
    )

    go_repository(
        name = "org_golang_x_crypto",
        importpath = "golang.org/x/crypto",
        sum = "h1:DN0cp81fZ3njFcrLCytUHRSUkqBjfTo4Tx9RJTWs0EY=",
        version = "v0.0.0-20201221181555-eec23a3978ad",
    )
    go_repository(
        name = "org_golang_x_exp",
        importpath = "golang.org/x/exp",
        sum = "h1:rMqLP+9XLy+LdbCXHjJHAmTfXCr93W7oruWA6Hq1Alc=",
        version = "v0.0.0-20200513190911-00229845015e",
    )
    go_repository(
        name = "org_golang_x_image",
        importpath = "golang.org/x/image",
        sum = "h1:+qEpEAPhDZ1o0x3tHzZTQDArnOixOzGD9HUJfcg0mb4=",
        version = "v0.0.0-20190802002840-cff245a6509b",
    )

    go_repository(
        name = "org_golang_x_lint",
        importpath = "golang.org/x/lint",
        sum = "h1:Wh+f8QHJXR411sJR8/vRBTZ7YapZaRvUcLFFJhusH0k=",
        version = "v0.0.0-20200302205851-738671d3881b",
    )
    go_repository(
        name = "org_golang_x_mobile",
        importpath = "golang.org/x/mobile",
        sum = "h1:4+4C/Iv2U4fMZBiMCc98MG1In4gJY5YRhtpDNeDeHWs=",
        version = "v0.0.0-20190719004257-d2bd2a29d028",
    )

    go_repository(
        name = "org_golang_x_mod",
        importpath = "golang.org/x/mod",
        sum = "h1:RM4zey1++hCTbCVQfnWeKs9/IEsaBLA8vTkd0WVtmH4=",
        version = "v0.3.0",
    )

    go_repository(
        name = "org_golang_x_net",
        importpath = "golang.org/x/net",
        sum = "h1:1aflnvSoWWLI2k/dMUAl5lvU1YO4Mb4hz0gh+1rjcxU=",
        version = "v0.0.0-20210220033124-5f55cee0dc0d",
    )
    go_repository(
        name = "org_golang_x_oauth2",
        importpath = "golang.org/x/oauth2",
        sum = "h1:ld7aEMNHoBnnDAX15v1T6z31v8HwR2A9FYOuAhWqkwc=",
        version = "v0.0.0-20200902213428-5d25da1a8d43",
    )

    go_repository(
        name = "org_golang_x_sync",
        importpath = "golang.org/x/sync",
        sum = "h1:SQFwaSi55rU7vdNs9Yr0Z324VNlrF+0wMqRXT4St8ck=",
        version = "v0.0.0-20201020160332-67f06af15bc9",
    )
    go_repository(
        name = "org_golang_x_sys",
        importpath = "golang.org/x/sys",
        sum = "h1:VwygUrnw9jn88c4u8GD3rZQbqrP/tgas88tPUbBxQrk=",
        version = "v0.0.0-20210124154548-22da62e12c0c",
    )
    go_repository(
        name = "org_golang_x_term",
        importpath = "golang.org/x/term",
        sum = "h1:v+OssWQX+hTHEmOBgwxdZxK4zHq3yOs8F9J7mk0PY8E=",
        version = "v0.0.0-20201126162022-7de9c90e9dd1",
    )

    go_repository(
        name = "org_golang_x_text",
        importpath = "golang.org/x/text",
        sum = "h1:i6eZZ+zk0SOf0xgBpEpPD18qWcJda6q1sxt3S0kzyUQ=",
        version = "v0.3.5",
    )
    go_repository(
        name = "org_golang_x_time",
        importpath = "golang.org/x/time",
        sum = "h1:Hir2P/De0WpUhtrKGGjvSb2YxUgyZ7EFOSLIcSSpiwE=",
        version = "v0.0.0-20201208040808-7e3f01d25324",
    )
    go_repository(
        name = "org_golang_x_tools",
        importpath = "golang.org/x/tools",
        sum = "h1:CB3a9Nez8M13wwlr/E2YtwoU+qYHKfC+JrDa45RXXoQ=",
        version = "v0.0.0-20210106214847-113979e3529a",
    )

    go_repository(
        name = "org_golang_x_xerrors",
        importpath = "golang.org/x/xerrors",
        sum = "h1:go1bK/D/BFZV2I8cIQd1NKEZ+0owSTG1fDTci4IqFcE=",
        version = "v0.0.0-20200804184101-5ec99f83aff1",
    )

    go_repository(
        name = "org_gonum_v1_gonum",
        importpath = "gonum.org/v1/gonum",
        sum = "h1:DJy6UzXbahnGUf1ujUNkh/NEtK14qMo2nvlBPs4U5yw=",
        version = "v0.6.0",
    )
    go_repository(
        name = "org_gonum_v1_netlib",
        importpath = "gonum.org/v1/netlib",
        sum = "h1:OE9mWmgKkjJyEmDAAtGMPjXu+YNeGvK9VTSHY6+Qihc=",
        version = "v0.0.0-20190313105609-8cb42192e0e0",
    )
    go_repository(
        name = "org_gonum_v1_plot",
        importpath = "gonum.org/v1/plot",
        sum = "h1:Qh4dB5D/WpoUUp3lSod7qgoyEHbDGPUWjIbnqdqqe1k=",
        version = "v0.0.0-20190515093506-e2840ee46a6b",
    )
    go_repository(
        name = "org_uber_go_atomic",
        importpath = "go.uber.org/atomic",
        sum = "h1:ADUqmZGgLDDfbSL9ZmPxKTybcoEYHgpYfELNoN+7hsw=",
        version = "v1.7.0",
    )

    go_repository(
        name = "org_uber_go_automaxprocs",
        build_directives = [
            # Do not use this library directly.
            # Rather, load maxprocs from github.com/prysmaticlabs/shared/maxprocs.
            "gazelle:go_visibility @prysm//shared/maxprocs:__pkg__",
        ],
        importpath = "go.uber.org/automaxprocs",
        sum = "h1:II28aZoGdaglS5vVNnspf28lnZpXScxtIozx1lAjdb0=",
        version = "v1.3.0",
    )
    go_repository(
        name = "org_uber_go_goleak",
        importpath = "go.uber.org/goleak",
        sum = "h1:qsup4IcBdlmsnGfqyLl4Ntn3C2XCCuKAE7DwHpScyUo=",
        version = "v1.0.0",
    )
    go_repository(
        name = "org_uber_go_multierr",
        importpath = "go.uber.org/multierr",
        sum = "h1:y6IPFStTAIT5Ytl7/XYmHvzXQ7S3g/IeZW9hyZ5thw4=",
        version = "v1.6.0",
    )
    go_repository(
        name = "org_uber_go_tools",
        importpath = "go.uber.org/tools",
        sum = "h1:0mgffUl7nfd+FpvXMVz4IDEaUSmT1ysygQC7qYo7sG4=",
        version = "v0.0.0-20190618225709-2cfd321de3ee",
    )
    go_repository(
        name = "org_uber_go_zap",
        importpath = "go.uber.org/zap",
        sum = "h1:uFRZXykJGK9lLY4HtgSw44DnIcAM+kRBP7x5m+NpAOM=",
        version = "v1.16.0",
    )
    go_repository(
        name = "tools_gotest",
        importpath = "gotest.tools",
        sum = "h1:VsBPFP1AI068pPrMxtb/S8Zkgf9xEmTLJjfM+P5UIEo=",
        version = "v2.2.0+incompatible",
    )
    go_repository(
        name = "com_github_aws_aws_sdk_go_v2_config",
        importpath = "github.com/aws/aws-sdk-go-v2/config",
        sum = "h1:ZAoq32boMzcaTW9bcUacBswAmHTbvlvDJICgHFZuECo=",
        version = "v1.1.1",
    )
    go_repository(
        name = "com_github_aws_aws_sdk_go_v2_credentials",
        importpath = "github.com/aws/aws-sdk-go-v2/credentials",
        sum = "h1:NbvWIM1Mx6sNPTxowHgS2ewXCRp+NGTzUYb/96FZJbY=",
        version = "v1.1.1",
    )
    go_repository(
        name = "com_github_aws_aws_sdk_go_v2_feature_ec2_imds",
        importpath = "github.com/aws/aws-sdk-go-v2/feature/ec2/imds",
        sum = "h1:EtEU7WRaWliitZh2nmuxEXrN0Cb8EgPUFGIoTMeqbzI=",
        version = "v1.0.2",
    )
    go_repository(
        name = "com_github_aws_aws_sdk_go_v2_service_internal_presigned_url",
        importpath = "github.com/aws/aws-sdk-go-v2/service/internal/presigned-url",
        sum = "h1:4AH9fFjUlVktQMznF+YN33aWNXaR4VgDXyP28qokJC0=",
        version = "v1.0.2",
    )
    go_repository(
        name = "com_github_aws_aws_sdk_go_v2_service_route53",
        importpath = "github.com/aws/aws-sdk-go-v2/service/route53",
        sum = "h1:cKr6St+CtC3/dl/rEBJvlk7A/IN5D5F02GNkGzfbtVU=",
        version = "v1.1.1",
    )
    go_repository(
        name = "com_github_aws_aws_sdk_go_v2_service_sso",
        importpath = "github.com/aws/aws-sdk-go-v2/service/sso",
        sum = "h1:37QubsarExl5ZuCBlnRP+7l1tNwZPBSTqpTBrPH98RU=",
        version = "v1.1.1",
    )
    go_repository(
        name = "com_github_aws_aws_sdk_go_v2_service_sts",
        importpath = "github.com/aws/aws-sdk-go-v2/service/sts",
        sum = "h1:TJoIfnIFubCX0ACVeJ0w46HEH5MwjwYN4iFhuYIhfIY=",
        version = "v1.1.1",
    )
    go_repository(
        name = "com_github_aws_smithy_go",
        importpath = "github.com/aws/smithy-go",
        sum = "h1:D6CSsM3gdxaGaqXnPgOBCeL6Mophqzu7KJOu7zW78sU=",
        version = "v1.1.0",
    )
    go_repository(
        name = "com_github_bketelsen_crypt",
        importpath = "github.com/bketelsen/crypt",
        sum = "h1:+0HFd5KSZ/mm3JmhmrDukiId5iR6w4+BdFtfSy4yWIc=",
        version = "v0.0.3-0.20200106085610-5cbc8cc4026c",
    )
    go_repository(
        name = "com_github_consensys_bavard",
        importpath = "github.com/consensys/bavard",
        sum = "h1:Ulx+x6FcZnw25LXxuohvLeu7B1xGQIGrOy12Z+QCAjU=",
        version = "v0.1.8-0.20210105233146-c16790d2aa8b",
    )
    go_repository(
        name = "com_github_consensys_goff",
        importpath = "github.com/consensys/goff",
        sum = "h1:eatQPk1I/aVec+F5qs47id17bWZsQFIjxu7C9MsrIHY=",
        version = "v0.3.10",
    )
    go_repository(
        name = "com_github_consensys_gurvy",
        importpath = "github.com/consensys/gurvy",
        sum = "h1:H2hvjvT2OFMgdMn5ZbhXqHt+F8DJ2clZW7Vmc0kFFxc=",
        version = "v0.3.8",
    )
    go_repository(
        name = "com_github_coreos_bbolt",
        importpath = "github.com/coreos/bbolt",
        sum = "h1:wZwiHHUieZCquLkDL0B8UhzreNWsPHooDAG3q34zk0s=",
        version = "v1.3.2",
    )
    go_repository(
        name = "com_github_gofrs_uuid",
        importpath = "github.com/gofrs/uuid",
        sum = "h1:8K4tyRfvU1CYPgJsveYFQMhpFd/wXNM7iK6rR7UHz84=",
        version = "v3.3.0+incompatible",
    )
    go_repository(
        name = "com_github_holiman_bloomfilter_v2",
        importpath = "github.com/holiman/bloomfilter/v2",
        sum = "h1:73e0e/V0tCydx14a0SCYS/EWCxgwLZ18CZcZKVu0fao=",
        version = "v2.0.3",
    )
    go_repository(
        name = "com_github_jedisct1_go_minisign",
        importpath = "github.com/jedisct1/go-minisign",
        sum = "h1:UvSe12bq+Uj2hWd8aOlwPmoZ+CITRFrdit+sDGfAg8U=",
        version = "v0.0.0-20190909160543-45766022959e",
    )
    go_repository(
        name = "com_github_jmespath_go_jmespath_internal_testify",
        importpath = "github.com/jmespath/go-jmespath/internal/testify",
        sum = "h1:shLQSRRSCCPj3f2gpwzGwWFoC7ycTf1rcQZHOlsJ6N8=",
        version = "v1.5.1",
    )
    go_repository(
        name = "com_github_kilic_bls12_381",
        importpath = "github.com/kilic/bls12-381",
        sum = "h1:eZB80d/IKkIPjCTLUBT6+Imzn2zLpXtJFzY986jlHV4=",
        version = "v0.0.0-20201226121925-69dacb279461",
    )
    go_repository(
        name = "com_github_leanovate_gopter",
        importpath = "github.com/leanovate/gopter",
        sum = "h1:fQjYxZaynp97ozCzfOyOuAGOU4aU/z37zf/tOujFk7c=",
        version = "v0.2.9",
    )
    go_repository(
        name = "com_github_subosito_gotenv",
        importpath = "github.com/subosito/gotenv",
        sum = "h1:Slr1R9HxAlEKefgq5jn9U+DnETlIUa6HfgEzj0g5d7s=",
        version = "v1.2.0",
    )
    go_repository(
        name = "com_google_cloud_go_firestore",
        importpath = "cloud.google.com/go/firestore",
        sum = "h1:9x7Bx0A9R5/M9jibeJeZWqjeVEIxYW9fZYqB9a70/bY=",
        version = "v1.1.0",
    )
    go_repository(
        name = "in_gopkg_ini_v1",
        importpath = "gopkg.in/ini.v1",
        sum = "h1:AQvPpx3LzTDM0AjnIRlVFwFFGC+npRopjZxLJj6gdno=",
        version = "v1.51.0",
    )<|MERGE_RESOLUTION|>--- conflicted
+++ resolved
@@ -698,11 +698,7 @@
     # Note: The keep directives help gazelle leave this alone.
     go_repository(
         name = "com_github_ethereum_go_ethereum",
-<<<<<<< HEAD
-        commit = "eb5298e4ddaf10588748242bef870fb3a4fe496e",  # keep
-=======
         commit = "f4dfc974428879b1ad5294c8463d370923be988a",  # keep
->>>>>>> af8f4441
         importpath = "github.com/ethereum/go-ethereum",  # keep
         # Note: go-ethereum is not bazel-friendly with regards to cgo. We have a
         # a fork that has resolved these issues by disabling HID/USB support and
