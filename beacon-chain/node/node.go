--- conflicted
+++ resolved
@@ -60,8 +60,6 @@
 // 128MB max message size when enabling debug endpoints.
 const debugGrpcMaxMsgSize = 1 << 27
 
-type Option func(*BeaconNode) error
-
 // BeaconNode defines a struct that handles the services running a random beacon chain
 // full PoS node. It handles the lifecycle of the entire system and registers
 // services to a service registry.
@@ -87,11 +85,8 @@
 	collector               *bcnodeCollector
 	slasherBlockHeadersFeed *event.Feed
 	slasherAttestationsFeed *event.Feed
-<<<<<<< HEAD
-	p2pOpts                 []p2p.Option
-=======
+	p2pFlagOpts             []p2p.Option
 	blockchainFlagOpts      []blockchain.Option
->>>>>>> 65db331e
 }
 
 // New creates a new node instance, sets up configuration options, and registers
@@ -154,7 +149,7 @@
 
 	beacon.startStateGen()
 
-	if err := beacon.registerP2P(cliCtx); err != nil {
+	if err := beacon.registerP2P(); err != nil {
 		return nil, err
 	}
 
@@ -429,9 +424,9 @@
 	b.stateGen = stategen.New(b.db)
 }
 
-func (b *BeaconNode) registerP2P(cliCtx *cli.Context) error {
+func (b *BeaconNode) registerP2P() error {
 	opts := append(
-		b.p2pOpts,
+		b.p2pFlagOpts,
 		p2p.WithDatabase(b.db),
 		p2p.WithStateNotifier(b),
 	)
