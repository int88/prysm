--- conflicted
+++ resolved
@@ -682,13 +682,7 @@
 	gBlock := util.NewBeaconBlock()
 	gRoot, err := gBlock.Block.HashTreeRoot()
 	require.NoError(t, err)
-<<<<<<< HEAD
-	wsb, err := consensusblocks.NewSignedBeaconBlock(gBlock)
-	require.NoError(t, err)
-	require.NoError(t, beaconDB.SaveBlock(ctx, wsb))
-=======
 	util.SaveBlock(t, ctx, beaconDB, gBlock)
->>>>>>> f8b4d8c5
 	require.NoError(t, beaconDB.SaveGenesisBlockRoot(ctx, [32]byte{}))
 	roots, _, err := tree1(t, beaconDB, gRoot[:])
 	require.NoError(t, err)
