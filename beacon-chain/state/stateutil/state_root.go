--- conflicted
+++ resolved
@@ -20,12 +20,6 @@
 var nocachedHasher *stateRootHasher
 var cachedHasher *stateRootHasher
 
-<<<<<<< HEAD
-// There are 21 fields in the beacon state.
-const fieldCount = 23
-
-=======
->>>>>>> 24288800
 func init() {
 	rootsCache, err := ristretto.NewCache(&ristretto.Config{
 		NumCounters: cacheSize, // number of keys to track frequency of (1M).
