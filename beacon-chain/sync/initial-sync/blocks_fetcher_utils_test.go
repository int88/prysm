--- conflicted
+++ resolved
@@ -163,13 +163,7 @@
 	finalizedEpoch := slots.ToEpoch(finalizedSlot)
 
 	genesisBlock := chain1[0]
-<<<<<<< HEAD
-	wsb, err := blocks.NewSignedBeaconBlock(genesisBlock)
-	require.NoError(t, err)
-	require.NoError(t, beaconDB.SaveBlock(context.Background(), wsb))
-=======
 	util.SaveBlock(t, context.Background(), beaconDB, genesisBlock)
->>>>>>> f8b4d8c5
 	genesisRoot, err := genesisBlock.Block.HashTreeRoot()
 	require.NoError(t, err)
 
@@ -265,13 +259,7 @@
 	require.Equal(t, curForkMoreBlocksPeer, fork.peer)
 	// Save all chain1b blocks (so that they do not interfere with alternative fork)
 	for _, blk := range chain1b {
-<<<<<<< HEAD
-		wsb, err := blocks.NewSignedBeaconBlock(blk)
-		require.NoError(t, err)
-		require.NoError(t, beaconDB.SaveBlock(ctx, wsb))
-=======
 		util.SaveBlock(t, ctx, beaconDB, blk)
->>>>>>> f8b4d8c5
 		require.NoError(t, st.SetSlot(blk.Block.Slot))
 	}
 	forkSlot := types.Slot(129)
@@ -308,13 +296,7 @@
 		// Only save is parent block exists.
 		parentRoot := bytesutil.ToBytes32(blk.Block.ParentRoot)
 		if beaconDB.HasBlock(ctx, parentRoot) || mc.HasBlock(ctx, parentRoot) {
-<<<<<<< HEAD
-			wsb, err := blocks.NewSignedBeaconBlock(blk)
-			require.NoError(t, err)
-			require.NoError(t, beaconDB.SaveBlock(ctx, wsb))
-=======
 			util.SaveBlock(t, ctx, beaconDB, blk)
->>>>>>> f8b4d8c5
 			require.NoError(t, st.SetSlot(blk.Block.Slot))
 		}
 	}
@@ -333,13 +315,7 @@
 
 	knownBlocks := extendBlockSequence(t, []*ethpb.SignedBeaconBlock{}, 128)
 	genesisBlock := knownBlocks[0]
-<<<<<<< HEAD
-	wsb, err := blocks.NewSignedBeaconBlock(genesisBlock)
-	require.NoError(t, err)
-	require.NoError(t, beaconDB.SaveBlock(context.Background(), wsb))
-=======
 	util.SaveBlock(t, context.Background(), beaconDB, genesisBlock)
->>>>>>> f8b4d8c5
 	genesisRoot, err := genesisBlock.Block.HashTreeRoot()
 	require.NoError(t, err)
 
@@ -366,13 +342,7 @@
 	fetcher.rateLimiter = leakybucket.NewCollector(6400, 6400, false)
 
 	for _, blk := range knownBlocks {
-<<<<<<< HEAD
-		wsb, err := blocks.NewSignedBeaconBlock(blk)
-		require.NoError(t, err)
-		require.NoError(t, beaconDB.SaveBlock(ctx, wsb))
-=======
 		util.SaveBlock(t, ctx, beaconDB, blk)
->>>>>>> f8b4d8c5
 		require.NoError(t, st.SetSlot(blk.Block.Slot))
 	}
 
@@ -457,13 +427,7 @@
 	finalizedEpoch := slots.ToEpoch(finalizedSlot)
 
 	genesisBlock := knownBlocks[0]
-<<<<<<< HEAD
-	wsb, err := blocks.NewSignedBeaconBlock(genesisBlock)
-	require.NoError(t, err)
-	require.NoError(t, beaconDB.SaveBlock(context.Background(), wsb))
-=======
 	util.SaveBlock(t, context.Background(), beaconDB, genesisBlock)
->>>>>>> f8b4d8c5
 	genesisRoot, err := genesisBlock.Block.HashTreeRoot()
 	require.NoError(t, err)
 
