package initialsync

import (
	"context"
	"testing"
	"time"

	"github.com/paulbellamy/ratecounter"
	"github.com/prysmaticlabs/prysm/async/abool"
	mock "github.com/prysmaticlabs/prysm/beacon-chain/blockchain/testing"
	dbtest "github.com/prysmaticlabs/prysm/beacon-chain/db/testing"
	p2pt "github.com/prysmaticlabs/prysm/beacon-chain/p2p/testing"
	"github.com/prysmaticlabs/prysm/consensus-types/blocks"
	"github.com/prysmaticlabs/prysm/consensus-types/interfaces"
	types "github.com/prysmaticlabs/prysm/consensus-types/primitives"
	"github.com/prysmaticlabs/prysm/container/slice"
	eth "github.com/prysmaticlabs/prysm/proto/prysm/v1alpha1"
	"github.com/prysmaticlabs/prysm/testing/assert"
	"github.com/prysmaticlabs/prysm/testing/require"
	"github.com/prysmaticlabs/prysm/testing/util"
	logTest "github.com/sirupsen/logrus/hooks/test"
)

func TestService_roundRobinSync(t *testing.T) {
	tests := []struct {
		name                string
		currentSlot         types.Slot
		availableBlockSlots []types.Slot
		expectedBlockSlots  []types.Slot
		peers               []*peerData
	}{
		{
			name:                "Single peer with no finalized blocks",
			currentSlot:         2,
			availableBlockSlots: makeSequence(1, 32),
			expectedBlockSlots:  makeSequence(1, 2),
			peers: []*peerData{
				{
					blocks:         makeSequence(1, 2),
					finalizedEpoch: 0,
					headSlot:       2,
				},
			},
		},
		{
			name:                "Multiple peers with no finalized blocks",
			currentSlot:         2,
			availableBlockSlots: makeSequence(1, 32),
			expectedBlockSlots:  makeSequence(1, 2),
			peers: []*peerData{
				{
					blocks:         makeSequence(1, 2),
					finalizedEpoch: 0,
					headSlot:       2,
				},
				{
					blocks:         makeSequence(1, 2),
					finalizedEpoch: 0,
					headSlot:       2,
				},
				{
					blocks:         makeSequence(1, 2),
					finalizedEpoch: 0,
					headSlot:       2,
				},
			},
		},
		{
			name:                "Single peer with all blocks",
			currentSlot:         131,
			availableBlockSlots: makeSequence(1, 192),
			expectedBlockSlots:  makeSequence(1, 131),
			peers: []*peerData{
				{
					blocks:         makeSequence(1, 192),
					finalizedEpoch: 1,
					headSlot:       131,
				},
			},
		},
		{
			name:                "Multiple peers with all blocks",
			currentSlot:         131,
			availableBlockSlots: makeSequence(1, 192),
			expectedBlockSlots:  makeSequence(1, 131),
			peers: []*peerData{
				{
					blocks:         makeSequence(1, 192),
					finalizedEpoch: 1,
					headSlot:       131,
				},
				{
					blocks:         makeSequence(1, 192),
					finalizedEpoch: 1,
					headSlot:       131,
				},
				{
					blocks:         makeSequence(1, 192),
					finalizedEpoch: 1,
					headSlot:       131,
				},
				{
					blocks:         makeSequence(1, 192),
					finalizedEpoch: 1,
					headSlot:       131,
				},
			},
		},
		{
			name:                "Multiple peers with failures",
			currentSlot:         320, // 10 epochs
			availableBlockSlots: makeSequence(1, 384),
			expectedBlockSlots:  makeSequence(1, 320),
			peers: []*peerData{
				{
					blocks:         makeSequence(1, 384),
					finalizedEpoch: 8,
					headSlot:       320,
				},
				{
					blocks:         makeSequence(1, 384),
					finalizedEpoch: 8,
					headSlot:       320,
					failureSlots:   makeSequence(1, 32), // first epoch
				},
				{
					blocks:         makeSequence(1, 384),
					finalizedEpoch: 8,
					headSlot:       320,
				},
				{
					blocks:         makeSequence(1, 384),
					finalizedEpoch: 8,
					headSlot:       320,
				},
			},
		},
		{
			name:                "Multiple peers with many skipped slots",
			currentSlot:         1280,
			availableBlockSlots: append(makeSequence(1, 64), makeSequence(1000, 1300)...),
			expectedBlockSlots:  append(makeSequence(1, 64), makeSequence(1000, 1280)...),
			peers: []*peerData{
				{
					blocks:         append(makeSequence(1, 64), makeSequence(1000, 1300)...),
					finalizedEpoch: 36,
					headSlot:       1280,
				},
				{
					blocks:         append(makeSequence(1, 64), makeSequence(1000, 1300)...),
					finalizedEpoch: 36,
					headSlot:       1280,
				},
				{
					blocks:         append(makeSequence(1, 64), makeSequence(1000, 1300)...),
					finalizedEpoch: 36,
					headSlot:       1280,
				},
			},
		},
		{
			name:                "Multiple peers with multiple failures",
			currentSlot:         320, // 10 epochs
			availableBlockSlots: makeSequence(1, 384),
			expectedBlockSlots:  makeSequence(1, 320),
			peers: []*peerData{
				{
					blocks:         makeSequence(1, 384),
					finalizedEpoch: 9,
					headSlot:       384,
				},
				{
					blocks:         makeSequence(1, 320),
					finalizedEpoch: 9,
					headSlot:       384,
					failureSlots:   makeSequence(1, 320),
				},
				{
					blocks:         makeSequence(1, 320),
					finalizedEpoch: 9,
					headSlot:       384,
					failureSlots:   makeSequence(1, 320),
				},
				{
					blocks:         makeSequence(1, 320),
					finalizedEpoch: 9,
					headSlot:       384,
					failureSlots:   makeSequence(1, 320),
				},
			},
		},
		{
			name:                "Multiple peers with different finalized epoch",
			currentSlot:         320, // 10 epochs
			availableBlockSlots: makeSequence(1, 384),
			expectedBlockSlots:  makeSequence(1, 320),
			peers: []*peerData{
				{
					blocks:         makeSequence(1, 384),
					finalizedEpoch: 10,
					headSlot:       384,
				},
				{
					blocks:         makeSequence(1, 384),
					finalizedEpoch: 10,
					headSlot:       384,
				},
				{
					blocks:         makeSequence(1, 256),
					finalizedEpoch: 5,
					headSlot:       256,
				},
				{
					blocks:         makeSequence(1, 192),
					finalizedEpoch: 2,
					headSlot:       192,
				},
			},
		},
		{
			name:                "Multiple peers with missing parent blocks",
			currentSlot:         160, // 5 epochs
			availableBlockSlots: makeSequence(1, 192),
			expectedBlockSlots:  makeSequence(1, 160),
			peers: []*peerData{
				{
					blocks:         makeSequence(1, 192),
					finalizedEpoch: 4,
					headSlot:       160,
				},
				{
					blocks:         append(makeSequence(1, 6), makeSequence(161, 165)...),
					finalizedEpoch: 4,
					headSlot:       160,
					forkedPeer:     true,
				},
				{
					blocks:         makeSequence(1, 192),
					finalizedEpoch: 4,
					headSlot:       160,
				},
				{
					blocks:         makeSequence(1, 192),
					finalizedEpoch: 4,
					headSlot:       160,
				},
				{
					blocks:         makeSequence(1, 192),
					finalizedEpoch: 4,
					headSlot:       160,
				},
				{
					blocks:         makeSequence(1, 192),
					finalizedEpoch: 4,
					headSlot:       160,
				},
				{
					blocks:         makeSequence(1, 192),
					finalizedEpoch: 4,
					headSlot:       160,
				},
				{
					blocks:         makeSequence(1, 192),
					finalizedEpoch: 4,
					headSlot:       160,
				},
			},
		},
	}

	for _, tt := range tests {
		t.Run(tt.name, func(t *testing.T) {
			if tt.availableBlockSlots == nil {
				tt.availableBlockSlots = tt.expectedBlockSlots
			}
			cache.initializeRootCache(tt.availableBlockSlots, t)

			p := p2pt.NewTestP2P(t)
			beaconDB := dbtest.SetupDB(t)

			connectPeers(t, p, tt.peers, p.Peers())
			cache.RLock()
			genesisRoot := cache.rootCache[0]
			cache.RUnlock()

<<<<<<< HEAD
			wsb, err := blocks.NewSignedBeaconBlock(util.NewBeaconBlock())
			require.NoError(t, err)
			err = beaconDB.SaveBlock(context.Background(), wsb)
			require.NoError(t, err)
=======
			util.SaveBlock(t, context.Background(), beaconDB, util.NewBeaconBlock())
>>>>>>> f8b4d8c5

			st, err := util.NewBeaconState()
			require.NoError(t, err)
			mc := &mock.ChainService{
				State: st,
				Root:  genesisRoot[:],
				DB:    beaconDB,
				FinalizedCheckPoint: &eth.Checkpoint{
					Epoch: 0,
				},
				Genesis:        time.Now(),
				ValidatorsRoot: [32]byte{},
			} // no-op mock
			s := &Service{
				ctx:          context.Background(),
				cfg:          &Config{Chain: mc, P2P: p, DB: beaconDB},
				synced:       abool.New(),
				chainStarted: abool.NewBool(true),
			}
			assert.NoError(t, s.roundRobinSync(makeGenesisTime(tt.currentSlot)))
			if s.cfg.Chain.HeadSlot() < tt.currentSlot {
				t.Errorf("Head slot (%d) is less than expected currentSlot (%d)", s.cfg.Chain.HeadSlot(), tt.currentSlot)
			}
			assert.Equal(t, true, len(tt.expectedBlockSlots) <= len(mc.BlocksReceived), "Processes wrong number of blocks")
			var receivedBlockSlots []types.Slot
			for _, blk := range mc.BlocksReceived {
				receivedBlockSlots = append(receivedBlockSlots, blk.Block().Slot())
			}
			missing := slice.NotSlot(slice.IntersectionSlot(tt.expectedBlockSlots, receivedBlockSlots), tt.expectedBlockSlots)
			if len(missing) > 0 {
				t.Errorf("Missing blocks at slots %v", missing)
			}
		})
	}
}

func TestService_processBlock(t *testing.T) {
	beaconDB := dbtest.SetupDB(t)
	genesisBlk := util.NewBeaconBlock()
	genesisBlkRoot, err := genesisBlk.Block.HashTreeRoot()
	require.NoError(t, err)
<<<<<<< HEAD
	wsb, err := blocks.NewSignedBeaconBlock(genesisBlk)
	require.NoError(t, err)
	err = beaconDB.SaveBlock(context.Background(), wsb)
	require.NoError(t, err)
=======
	util.SaveBlock(t, context.Background(), beaconDB, genesisBlk)
>>>>>>> f8b4d8c5
	st, err := util.NewBeaconState()
	require.NoError(t, err)
	s := NewService(context.Background(), &Config{
		P2P: p2pt.NewTestP2P(t),
		DB:  beaconDB,
		Chain: &mock.ChainService{
			State: st,
			Root:  genesisBlkRoot[:],
			DB:    beaconDB,
			FinalizedCheckPoint: &eth.Checkpoint{
				Epoch: 0,
			},
			Genesis:        time.Now(),
			ValidatorsRoot: [32]byte{},
		},
		StateNotifier: &mock.MockStateNotifier{},
	})
	ctx := context.Background()
	genesis := makeGenesisTime(32)

	t.Run("process duplicate block", func(t *testing.T) {
		blk1 := util.NewBeaconBlock()
		blk1.Block.Slot = 1
		blk1.Block.ParentRoot = genesisBlkRoot[:]
		blk1Root, err := blk1.Block.HashTreeRoot()
		require.NoError(t, err)
		blk2 := util.NewBeaconBlock()
		blk2.Block.Slot = 2
		blk2.Block.ParentRoot = blk1Root[:]

		// Process block normally.
		wsb, err := blocks.NewSignedBeaconBlock(blk1)
		require.NoError(t, err)
		err = s.processBlock(ctx, genesis, wsb, func(
			ctx context.Context, block interfaces.SignedBeaconBlock, blockRoot [32]byte) error {
			assert.NoError(t, s.cfg.Chain.ReceiveBlock(ctx, block, blockRoot))
			return nil
		})
		assert.NoError(t, err)

		// Duplicate processing should trigger error.
		wsb, err = blocks.NewSignedBeaconBlock(blk1)
		require.NoError(t, err)
		err = s.processBlock(ctx, genesis, wsb, func(
			ctx context.Context, block interfaces.SignedBeaconBlock, blockRoot [32]byte) error {
			return nil
		})
		assert.ErrorContains(t, errBlockAlreadyProcessed.Error(), err)

		// Continue normal processing, should proceed w/o errors.
		wsb, err = blocks.NewSignedBeaconBlock(blk2)
		require.NoError(t, err)
		err = s.processBlock(ctx, genesis, wsb, func(
			ctx context.Context, block interfaces.SignedBeaconBlock, blockRoot [32]byte) error {
			assert.NoError(t, s.cfg.Chain.ReceiveBlock(ctx, block, blockRoot))
			return nil
		})
		assert.NoError(t, err)
		assert.Equal(t, types.Slot(2), s.cfg.Chain.HeadSlot(), "Unexpected head slot")
	})
}

func TestService_processBlockBatch(t *testing.T) {
	beaconDB := dbtest.SetupDB(t)
	genesisBlk := util.NewBeaconBlock()
	genesisBlkRoot, err := genesisBlk.Block.HashTreeRoot()
	require.NoError(t, err)
<<<<<<< HEAD
	wsb, err := blocks.NewSignedBeaconBlock(genesisBlk)
	require.NoError(t, err)
	err = beaconDB.SaveBlock(context.Background(), wsb)
	require.NoError(t, err)
=======
	util.SaveBlock(t, context.Background(), beaconDB, genesisBlk)
>>>>>>> f8b4d8c5
	st, err := util.NewBeaconState()
	require.NoError(t, err)
	s := NewService(context.Background(), &Config{
		P2P: p2pt.NewTestP2P(t),
		DB:  beaconDB,
		Chain: &mock.ChainService{
			State: st,
			Root:  genesisBlkRoot[:],
			DB:    beaconDB,
			FinalizedCheckPoint: &eth.Checkpoint{
				Epoch: 0,
			},
		},
		StateNotifier: &mock.MockStateNotifier{},
	})
	ctx := context.Background()
	genesis := makeGenesisTime(32)

	t.Run("process non-linear batch", func(t *testing.T) {
		var batch []interfaces.SignedBeaconBlock
		currBlockRoot := genesisBlkRoot
		for i := types.Slot(1); i < 10; i++ {
			parentRoot := currBlockRoot
			blk1 := util.NewBeaconBlock()
			blk1.Block.Slot = i
			blk1.Block.ParentRoot = parentRoot[:]
			blk1Root, err := blk1.Block.HashTreeRoot()
			require.NoError(t, err)
<<<<<<< HEAD
			wsb, err := blocks.NewSignedBeaconBlock(blk1)
			require.NoError(t, err)
			err = beaconDB.SaveBlock(context.Background(), wsb)
			require.NoError(t, err)
			wsb, err = blocks.NewSignedBeaconBlock(blk1)
			require.NoError(t, err)
=======
			util.SaveBlock(t, context.Background(), beaconDB, blk1)
			wsb, err := wrapper.WrappedSignedBeaconBlock(blk1)
			require.NoError(t, err)
>>>>>>> f8b4d8c5
			batch = append(batch, wsb)
			currBlockRoot = blk1Root
		}

		var batch2 []interfaces.SignedBeaconBlock
		for i := types.Slot(10); i < 20; i++ {
			parentRoot := currBlockRoot
			blk1 := util.NewBeaconBlock()
			blk1.Block.Slot = i
			blk1.Block.ParentRoot = parentRoot[:]
			blk1Root, err := blk1.Block.HashTreeRoot()
			require.NoError(t, err)
<<<<<<< HEAD
			wsb, err := blocks.NewSignedBeaconBlock(blk1)
			require.NoError(t, err)
			err = beaconDB.SaveBlock(context.Background(), wsb)
			require.NoError(t, err)
			wsb, err = blocks.NewSignedBeaconBlock(blk1)
			require.NoError(t, err)
=======
			util.SaveBlock(t, context.Background(), beaconDB, blk1)
			wsb, err := wrapper.WrappedSignedBeaconBlock(blk1)
			require.NoError(t, err)
>>>>>>> f8b4d8c5
			batch2 = append(batch2, wsb)
			currBlockRoot = blk1Root
		}

		// Process block normally.
		err = s.processBatchedBlocks(ctx, genesis, batch, func(
			ctx context.Context, blks []interfaces.SignedBeaconBlock, blockRoots [][32]byte) error {
			assert.NoError(t, s.cfg.Chain.ReceiveBlockBatch(ctx, blks, blockRoots))
			return nil
		})
		assert.NoError(t, err)

		// Duplicate processing should trigger error.
		err = s.processBatchedBlocks(ctx, genesis, batch, func(
			ctx context.Context, blocks []interfaces.SignedBeaconBlock, blockRoots [][32]byte) error {
			return nil
		})
		assert.ErrorContains(t, "no good blocks in batch", err)

		var badBatch2 []interfaces.SignedBeaconBlock
		for i, b := range batch2 {
			// create a non-linear batch
			if i%3 == 0 && i != 0 {
				continue
			}
			badBatch2 = append(badBatch2, b)
		}

		// Bad batch should fail because it is non linear
		err = s.processBatchedBlocks(ctx, genesis, badBatch2, func(
			ctx context.Context, blks []interfaces.SignedBeaconBlock, blockRoots [][32]byte) error {
			return nil
		})
		expectedSubErr := "expected linear block list"
		assert.ErrorContains(t, expectedSubErr, err)

		// Continue normal processing, should proceed w/o errors.
		err = s.processBatchedBlocks(ctx, genesis, batch2, func(
			ctx context.Context, blks []interfaces.SignedBeaconBlock, blockRoots [][32]byte) error {
			assert.NoError(t, s.cfg.Chain.ReceiveBlockBatch(ctx, blks, blockRoots))
			return nil
		})
		assert.NoError(t, err)
		assert.Equal(t, types.Slot(19), s.cfg.Chain.HeadSlot(), "Unexpected head slot")
	})
}

func TestService_blockProviderScoring(t *testing.T) {
	cache.initializeRootCache(makeSequence(1, 640), t)

	p := p2pt.NewTestP2P(t)
	beaconDB := dbtest.SetupDB(t)

	peerData := []*peerData{
		{
			// The slowest peer, only a single block in couple of epochs.
			blocks:         []types.Slot{1, 65, 129},
			finalizedEpoch: 5,
			headSlot:       160,
		},
		{
			// A relatively slow peer, still should perform better than the slowest peer.
			blocks:         append([]types.Slot{1, 2, 3, 4, 65, 66, 67, 68, 129, 130}, makeSequence(131, 160)...),
			finalizedEpoch: 5,
			headSlot:       160,
		},
		{
			// This peer has all blocks - should be a preferred one.
			blocks:         makeSequence(1, 320),
			finalizedEpoch: 5,
			headSlot:       160,
		},
	}

	peer1 := connectPeer(t, p, peerData[0], p.Peers())
	peer2 := connectPeer(t, p, peerData[1], p.Peers())
	peer3 := connectPeer(t, p, peerData[2], p.Peers())

	cache.RLock()
	genesisRoot := cache.rootCache[0]
	cache.RUnlock()

<<<<<<< HEAD
	wsb, err := blocks.NewSignedBeaconBlock(util.NewBeaconBlock())
	require.NoError(t, err)
	err = beaconDB.SaveBlock(context.Background(), wsb)
	require.NoError(t, err)
=======
	util.SaveBlock(t, context.Background(), beaconDB, util.NewBeaconBlock())
>>>>>>> f8b4d8c5

	st, err := util.NewBeaconState()
	require.NoError(t, err)
	require.NoError(t, err)
	mc := &mock.ChainService{
		State: st,
		Root:  genesisRoot[:],
		DB:    beaconDB,
		FinalizedCheckPoint: &eth.Checkpoint{
			Epoch: 0,
			Root:  make([]byte, 32),
		},
		Genesis:        time.Now(),
		ValidatorsRoot: [32]byte{},
	} // no-op mock
	s := &Service{
		ctx:          context.Background(),
		cfg:          &Config{Chain: mc, P2P: p, DB: beaconDB},
		synced:       abool.New(),
		chainStarted: abool.NewBool(true),
	}
	scorer := s.cfg.P2P.Peers().Scorers().BlockProviderScorer()
	expectedBlockSlots := makeSequence(1, 160)
	currentSlot := types.Slot(160)

	assert.Equal(t, scorer.MaxScore(), scorer.Score(peer1))
	assert.Equal(t, scorer.MaxScore(), scorer.Score(peer2))
	assert.Equal(t, scorer.MaxScore(), scorer.Score(peer3))

	assert.NoError(t, s.roundRobinSync(makeGenesisTime(currentSlot)))
	if s.cfg.Chain.HeadSlot() < currentSlot {
		t.Errorf("Head slot (%d) is less than expected currentSlot (%d)", s.cfg.Chain.HeadSlot(), currentSlot)
	}
	assert.Equal(t, true, len(expectedBlockSlots) <= len(mc.BlocksReceived), "Processes wrong number of blocks")
	var receivedBlockSlots []types.Slot
	for _, blk := range mc.BlocksReceived {
		receivedBlockSlots = append(receivedBlockSlots, blk.Block().Slot())
	}
	missing := slice.NotSlot(slice.IntersectionSlot(expectedBlockSlots, receivedBlockSlots), expectedBlockSlots)
	if len(missing) > 0 {
		t.Errorf("Missing blocks at slots %v", missing)
	}

	// Increment all peers' stats, so that nobody is boosted (as new, not yet used peer).
	scorer.IncrementProcessedBlocks(peer1, 1)
	scorer.IncrementProcessedBlocks(peer2, 1)
	scorer.IncrementProcessedBlocks(peer3, 1)
	score1 := scorer.Score(peer1)
	score2 := scorer.Score(peer2)
	score3 := scorer.Score(peer3)
	assert.Equal(t, true, score1 < score3, "Incorrect score (%v) for peer: %v (must be lower than %v)", score1, peer1, score3)
	assert.Equal(t, true, score2 < score3, "Incorrect score (%v) for peer: %v (must be lower than %v)", score2, peer2, score3)
	assert.Equal(t, true, scorer.ProcessedBlocks(peer3) > 100, "Not enough blocks returned by healthy peer: %d", scorer.ProcessedBlocks(peer3))
}

func TestService_syncToFinalizedEpoch(t *testing.T) {
	cache.initializeRootCache(makeSequence(1, 640), t)

	p := p2pt.NewTestP2P(t)
	beaconDB := dbtest.SetupDB(t)
	cache.RLock()
	genesisRoot := cache.rootCache[0]
	cache.RUnlock()

<<<<<<< HEAD
	wsb, err := blocks.NewSignedBeaconBlock(util.NewBeaconBlock())
	require.NoError(t, err)
	err = beaconDB.SaveBlock(context.Background(), wsb)
	require.NoError(t, err)
=======
	util.SaveBlock(t, context.Background(), beaconDB, util.NewBeaconBlock())
>>>>>>> f8b4d8c5

	st, err := util.NewBeaconState()
	require.NoError(t, err)
	mc := &mock.ChainService{
		State: st,
		Root:  genesisRoot[:],
		DB:    beaconDB,
		FinalizedCheckPoint: &eth.Checkpoint{
			Epoch: 0,
			Root:  make([]byte, 32),
		},
		Genesis:        time.Now(),
		ValidatorsRoot: [32]byte{},
	}
	s := &Service{
		ctx:          context.Background(),
		cfg:          &Config{Chain: mc, P2P: p, DB: beaconDB},
		synced:       abool.New(),
		chainStarted: abool.NewBool(true),
		counter:      ratecounter.NewRateCounter(counterSeconds * time.Second),
	}
	expectedBlockSlots := makeSequence(1, 191)
	currentSlot := types.Slot(191)

	// Sync to finalized epoch.
	hook := logTest.NewGlobal()
	connectPeer(t, p, &peerData{
		blocks:         makeSequence(1, 240),
		finalizedEpoch: 5,
		headSlot:       195,
	}, p.Peers())
	genesis := makeGenesisTime(currentSlot)
	assert.NoError(t, s.syncToFinalizedEpoch(context.Background(), genesis))
	if s.cfg.Chain.HeadSlot() < currentSlot {
		t.Errorf("Head slot (%d) is less than expected currentSlot (%d)", s.cfg.Chain.HeadSlot(), currentSlot)
	}
	assert.Equal(t, true, len(expectedBlockSlots) <= len(mc.BlocksReceived), "Processes wrong number of blocks")
	var receivedBlockSlots []types.Slot
	for _, blk := range mc.BlocksReceived {
		receivedBlockSlots = append(receivedBlockSlots, blk.Block().Slot())
	}
	missing := slice.NotSlot(slice.IntersectionSlot(expectedBlockSlots, receivedBlockSlots), expectedBlockSlots)
	if len(missing) > 0 {
		t.Errorf("Missing blocks at slots %v", missing)
	}
	assert.LogsDoNotContain(t, hook, "Already synced to finalized epoch")

	// Try to re-sync, should be exited immediately (node is already synced to finalized epoch).
	hook.Reset()
	assert.NoError(t, s.syncToFinalizedEpoch(context.Background(), genesis))
	assert.LogsContain(t, hook, "Already synced to finalized epoch")
}<|MERGE_RESOLUTION|>--- conflicted
+++ resolved
@@ -283,14 +283,7 @@
 			genesisRoot := cache.rootCache[0]
 			cache.RUnlock()
 
-<<<<<<< HEAD
-			wsb, err := blocks.NewSignedBeaconBlock(util.NewBeaconBlock())
-			require.NoError(t, err)
-			err = beaconDB.SaveBlock(context.Background(), wsb)
-			require.NoError(t, err)
-=======
 			util.SaveBlock(t, context.Background(), beaconDB, util.NewBeaconBlock())
->>>>>>> f8b4d8c5
 
 			st, err := util.NewBeaconState()
 			require.NoError(t, err)
@@ -332,14 +325,7 @@
 	genesisBlk := util.NewBeaconBlock()
 	genesisBlkRoot, err := genesisBlk.Block.HashTreeRoot()
 	require.NoError(t, err)
-<<<<<<< HEAD
-	wsb, err := blocks.NewSignedBeaconBlock(genesisBlk)
-	require.NoError(t, err)
-	err = beaconDB.SaveBlock(context.Background(), wsb)
-	require.NoError(t, err)
-=======
 	util.SaveBlock(t, context.Background(), beaconDB, genesisBlk)
->>>>>>> f8b4d8c5
 	st, err := util.NewBeaconState()
 	require.NoError(t, err)
 	s := NewService(context.Background(), &Config{
@@ -407,14 +393,7 @@
 	genesisBlk := util.NewBeaconBlock()
 	genesisBlkRoot, err := genesisBlk.Block.HashTreeRoot()
 	require.NoError(t, err)
-<<<<<<< HEAD
-	wsb, err := blocks.NewSignedBeaconBlock(genesisBlk)
-	require.NoError(t, err)
-	err = beaconDB.SaveBlock(context.Background(), wsb)
-	require.NoError(t, err)
-=======
 	util.SaveBlock(t, context.Background(), beaconDB, genesisBlk)
->>>>>>> f8b4d8c5
 	st, err := util.NewBeaconState()
 	require.NoError(t, err)
 	s := NewService(context.Background(), &Config{
@@ -443,18 +422,9 @@
 			blk1.Block.ParentRoot = parentRoot[:]
 			blk1Root, err := blk1.Block.HashTreeRoot()
 			require.NoError(t, err)
-<<<<<<< HEAD
+			util.SaveBlock(t, context.Background(), beaconDB, blk1)
 			wsb, err := blocks.NewSignedBeaconBlock(blk1)
 			require.NoError(t, err)
-			err = beaconDB.SaveBlock(context.Background(), wsb)
-			require.NoError(t, err)
-			wsb, err = blocks.NewSignedBeaconBlock(blk1)
-			require.NoError(t, err)
-=======
-			util.SaveBlock(t, context.Background(), beaconDB, blk1)
-			wsb, err := wrapper.WrappedSignedBeaconBlock(blk1)
-			require.NoError(t, err)
->>>>>>> f8b4d8c5
 			batch = append(batch, wsb)
 			currBlockRoot = blk1Root
 		}
@@ -467,18 +437,9 @@
 			blk1.Block.ParentRoot = parentRoot[:]
 			blk1Root, err := blk1.Block.HashTreeRoot()
 			require.NoError(t, err)
-<<<<<<< HEAD
+			util.SaveBlock(t, context.Background(), beaconDB, blk1)
 			wsb, err := blocks.NewSignedBeaconBlock(blk1)
 			require.NoError(t, err)
-			err = beaconDB.SaveBlock(context.Background(), wsb)
-			require.NoError(t, err)
-			wsb, err = blocks.NewSignedBeaconBlock(blk1)
-			require.NoError(t, err)
-=======
-			util.SaveBlock(t, context.Background(), beaconDB, blk1)
-			wsb, err := wrapper.WrappedSignedBeaconBlock(blk1)
-			require.NoError(t, err)
->>>>>>> f8b4d8c5
 			batch2 = append(batch2, wsb)
 			currBlockRoot = blk1Root
 		}
@@ -561,14 +522,7 @@
 	genesisRoot := cache.rootCache[0]
 	cache.RUnlock()
 
-<<<<<<< HEAD
-	wsb, err := blocks.NewSignedBeaconBlock(util.NewBeaconBlock())
-	require.NoError(t, err)
-	err = beaconDB.SaveBlock(context.Background(), wsb)
-	require.NoError(t, err)
-=======
 	util.SaveBlock(t, context.Background(), beaconDB, util.NewBeaconBlock())
->>>>>>> f8b4d8c5
 
 	st, err := util.NewBeaconState()
 	require.NoError(t, err)
@@ -633,14 +587,7 @@
 	genesisRoot := cache.rootCache[0]
 	cache.RUnlock()
 
-<<<<<<< HEAD
-	wsb, err := blocks.NewSignedBeaconBlock(util.NewBeaconBlock())
-	require.NoError(t, err)
-	err = beaconDB.SaveBlock(context.Background(), wsb)
-	require.NoError(t, err)
-=======
 	util.SaveBlock(t, context.Background(), beaconDB, util.NewBeaconBlock())
->>>>>>> f8b4d8c5
 
 	st, err := util.NewBeaconState()
 	require.NoError(t, err)
