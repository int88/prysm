--- conflicted
+++ resolved
@@ -176,11 +176,7 @@
 }
 
 // StreamBlocks to clients every single time a block is received by the beacon node.
-<<<<<<< HEAD
-func (bs *Server) StreamBlocks(_ *emptypb.Empty, stream ethpb.BeaconChain_StreamBlocksServer) error {
-=======
 func (bs *Server) StreamBlocks(req *ethpb.StreamBlocksRequest, stream ethpb.BeaconChain_StreamBlocksServer) error {
->>>>>>> 97320a0a
 	blocksChannel := make(chan *feed.Event, 1)
 	var blockSub event.Subscription
 	if req.VerifiedOnly {
