package beacon

import (
	"bytes"
	"context"
	"strings"
	"testing"

	chainMock "github.com/prysmaticlabs/prysm/beacon-chain/blockchain/testing"
	dbTest "github.com/prysmaticlabs/prysm/beacon-chain/db/testing"
	rpchelpers "github.com/prysmaticlabs/prysm/beacon-chain/rpc/eth/helpers"
	"github.com/prysmaticlabs/prysm/beacon-chain/rpc/statefetcher"
	"github.com/prysmaticlabs/prysm/beacon-chain/rpc/testutil"
	"github.com/prysmaticlabs/prysm/beacon-chain/state"
	v1 "github.com/prysmaticlabs/prysm/beacon-chain/state/v1"
	"github.com/prysmaticlabs/prysm/config/params"
	"github.com/prysmaticlabs/prysm/consensus-types/blocks"
	types "github.com/prysmaticlabs/prysm/consensus-types/primitives"
	ethpb "github.com/prysmaticlabs/prysm/proto/eth/v1"
	"github.com/prysmaticlabs/prysm/proto/migration"
	eth "github.com/prysmaticlabs/prysm/proto/prysm/v1alpha1"
	"github.com/prysmaticlabs/prysm/testing/assert"
	"github.com/prysmaticlabs/prysm/testing/require"
	"github.com/prysmaticlabs/prysm/testing/util"
	"github.com/prysmaticlabs/prysm/time/slots"
)

func TestGetValidator(t *testing.T) {
	ctx := context.Background()
	db := dbTest.SetupDB(t)

	var st state.BeaconState
	st, _ = util.DeterministicGenesisState(t, 8192)

	t.Run("Head Get Validator by index", func(t *testing.T) {
		chainService := &chainMock.ChainService{}
		s := Server{
			StateFetcher: &testutil.MockFetcher{
				BeaconState: st,
			},
			HeadFetcher:           chainService,
			OptimisticModeFetcher: chainService,
			BeaconDB:              db,
		}

		resp, err := s.GetValidator(ctx, &ethpb.StateValidatorRequest{
			StateId:     []byte("head"),
			ValidatorId: []byte("15"),
		})
		require.NoError(t, err)
		assert.Equal(t, types.ValidatorIndex(15), resp.Data.Index)
	})

	t.Run("Head Get Validator by pubkey", func(t *testing.T) {
		chainService := &chainMock.ChainService{}
		s := Server{
			StateFetcher: &testutil.MockFetcher{
				BeaconState: st,
			},
			HeadFetcher:           chainService,
			OptimisticModeFetcher: chainService,
			BeaconDB:              db,
		}

		pubKey := st.PubkeyAtIndex(types.ValidatorIndex(20))
		resp, err := s.GetValidator(ctx, &ethpb.StateValidatorRequest{
			StateId:     []byte("head"),
			ValidatorId: pubKey[:],
		})
		require.NoError(t, err)
		assert.Equal(t, types.ValidatorIndex(20), resp.Data.Index)
		assert.Equal(t, true, bytes.Equal(pubKey[:], resp.Data.Validator.Pubkey))
	})

	t.Run("Validator ID required", func(t *testing.T) {
		s := Server{
			StateFetcher: &testutil.MockFetcher{
				BeaconState: st,
			},
			HeadFetcher: &chainMock.ChainService{},
			BeaconDB:    db,
		}
		_, err := s.GetValidator(ctx, &ethpb.StateValidatorRequest{
			StateId: []byte("head"),
		})
		require.ErrorContains(t, "Validator ID is required", err)
	})

	t.Run("execution optimistic", func(t *testing.T) {
		parentRoot := [32]byte{'a'}
		blk := util.NewBeaconBlock()
		blk.Block.ParentRoot = parentRoot[:]
		root, err := blk.Block.HashTreeRoot()
		require.NoError(t, err)
<<<<<<< HEAD
		wsb, err := blocks.NewSignedBeaconBlock(blk)
		require.NoError(t, err)
		require.NoError(t, db.SaveBlock(ctx, wsb))
=======
		util.SaveBlock(t, ctx, db, blk)
>>>>>>> f8b4d8c5
		require.NoError(t, db.SaveGenesisBlockRoot(ctx, root))

		chainService := &chainMock.ChainService{Optimistic: true}
		s := Server{
			StateFetcher: &testutil.MockFetcher{
				BeaconState: st,
			},
			HeadFetcher:           chainService,
			OptimisticModeFetcher: chainService,
			BeaconDB:              db,
		}
		resp, err := s.GetValidator(ctx, &ethpb.StateValidatorRequest{
			StateId:     []byte("head"),
			ValidatorId: []byte("15"),
		})
		require.NoError(t, err)
		assert.Equal(t, true, resp.ExecutionOptimistic)
	})
}

func TestListValidators(t *testing.T) {
	ctx := context.Background()
	db := dbTest.SetupDB(t)

	var st state.BeaconState
	st, _ = util.DeterministicGenesisState(t, 8192)

	t.Run("Head List All Validators", func(t *testing.T) {
		chainService := &chainMock.ChainService{}
		s := Server{
			StateFetcher: &testutil.MockFetcher{
				BeaconState: st,
			},
			HeadFetcher:           chainService,
			OptimisticModeFetcher: chainService,
			BeaconDB:              db,
		}

		resp, err := s.ListValidators(ctx, &ethpb.StateValidatorsRequest{
			StateId: []byte("head"),
		})
		require.NoError(t, err)
		assert.Equal(t, len(resp.Data), 8192)
		for _, val := range resp.Data {
			assert.Equal(t, ethpb.ValidatorStatus_ACTIVE_ONGOING, val.Status)
		}
	})

	t.Run("Head List Validators by index", func(t *testing.T) {
		chainService := &chainMock.ChainService{}
		s := Server{
			StateFetcher: &testutil.MockFetcher{
				BeaconState: st,
			},
			HeadFetcher:           chainService,
			OptimisticModeFetcher: chainService,
			BeaconDB:              db,
		}

		ids := [][]byte{[]byte("15"), []byte("26"), []byte("400")}
		idNums := []types.ValidatorIndex{15, 26, 400}
		resp, err := s.ListValidators(ctx, &ethpb.StateValidatorsRequest{
			StateId: []byte("head"),
			Id:      ids,
		})
		require.NoError(t, err)
		for i, val := range resp.Data {
			assert.Equal(t, idNums[i], val.Index)
			assert.Equal(t, ethpb.ValidatorStatus_ACTIVE_ONGOING, val.Status)
		}
	})

	t.Run("Head List Validators by pubkey", func(t *testing.T) {
		chainService := &chainMock.ChainService{}
		s := Server{
			StateFetcher: &testutil.MockFetcher{
				BeaconState: st,
			},
			HeadFetcher:           chainService,
			OptimisticModeFetcher: chainService,
			BeaconDB:              db,
		}
		idNums := []types.ValidatorIndex{20, 66, 90, 100}
		pubkey1 := st.PubkeyAtIndex(types.ValidatorIndex(20))
		pubkey2 := st.PubkeyAtIndex(types.ValidatorIndex(66))
		pubkey3 := st.PubkeyAtIndex(types.ValidatorIndex(90))
		pubkey4 := st.PubkeyAtIndex(types.ValidatorIndex(100))
		pubKeys := [][]byte{pubkey1[:], pubkey2[:], pubkey3[:], pubkey4[:]}
		resp, err := s.ListValidators(ctx, &ethpb.StateValidatorsRequest{
			StateId: []byte("head"),
			Id:      pubKeys,
		})
		require.NoError(t, err)
		for i, val := range resp.Data {
			assert.Equal(t, idNums[i], val.Index)
			assert.Equal(t, true, bytes.Equal(pubKeys[i], val.Validator.Pubkey))
			assert.Equal(t, ethpb.ValidatorStatus_ACTIVE_ONGOING, val.Status)
		}
	})

	t.Run("Head List Validators by both index and pubkey", func(t *testing.T) {
		chainService := &chainMock.ChainService{}
		s := Server{
			StateFetcher: &testutil.MockFetcher{
				BeaconState: st,
			},
			HeadFetcher:           chainService,
			OptimisticModeFetcher: chainService,
			BeaconDB:              db,
		}

		idNums := []types.ValidatorIndex{20, 90, 170, 129}
		pubkey1 := st.PubkeyAtIndex(types.ValidatorIndex(20))
		pubkey2 := st.PubkeyAtIndex(types.ValidatorIndex(90))
		pubkey3 := st.PubkeyAtIndex(types.ValidatorIndex(170))
		pubkey4 := st.PubkeyAtIndex(types.ValidatorIndex(129))
		pubkeys := [][]byte{pubkey1[:], pubkey2[:], pubkey3[:], pubkey4[:]}
		ids := [][]byte{pubkey1[:], []byte("90"), pubkey3[:], []byte("129")}
		resp, err := s.ListValidators(ctx, &ethpb.StateValidatorsRequest{
			StateId: []byte("head"),
			Id:      ids,
		})
		require.NoError(t, err)
		for i, val := range resp.Data {
			assert.Equal(t, idNums[i], val.Index)
			assert.Equal(t, true, bytes.Equal(pubkeys[i], val.Validator.Pubkey))
			assert.Equal(t, ethpb.ValidatorStatus_ACTIVE_ONGOING, val.Status)
		}
	})

	t.Run("Unknown public key is ignored", func(t *testing.T) {
		chainService := &chainMock.ChainService{}
		s := Server{
			StateFetcher: &testutil.MockFetcher{
				BeaconState: st,
			},
			HeadFetcher:           chainService,
			OptimisticModeFetcher: chainService,
			BeaconDB:              db,
		}

		existingKey := st.PubkeyAtIndex(types.ValidatorIndex(1))
		pubkeys := [][]byte{existingKey[:], []byte(strings.Repeat("f", 48))}
		resp, err := s.ListValidators(ctx, &ethpb.StateValidatorsRequest{
			StateId: []byte("head"),
			Id:      pubkeys,
		})
		require.NoError(t, err)
		require.Equal(t, 1, len(resp.Data))
		assert.Equal(t, types.ValidatorIndex(1), resp.Data[0].Index)
	})

	t.Run("Unknown index is ignored", func(t *testing.T) {
		chainService := &chainMock.ChainService{}
		s := Server{
			StateFetcher: &testutil.MockFetcher{
				BeaconState: st,
			},
			HeadFetcher:           chainService,
			OptimisticModeFetcher: chainService,
			BeaconDB:              db,
		}

		ids := [][]byte{[]byte("1"), []byte("99999")}
		resp, err := s.ListValidators(ctx, &ethpb.StateValidatorsRequest{
			StateId: []byte("head"),
			Id:      ids,
		})
		require.NoError(t, err)
		require.Equal(t, 1, len(resp.Data))
		assert.Equal(t, types.ValidatorIndex(1), resp.Data[0].Index)
	})

	t.Run("execution optimistic", func(t *testing.T) {
		parentRoot := [32]byte{'a'}
		blk := util.NewBeaconBlock()
		blk.Block.ParentRoot = parentRoot[:]
		root, err := blk.Block.HashTreeRoot()
		require.NoError(t, err)
<<<<<<< HEAD
		wsb, err := blocks.NewSignedBeaconBlock(blk)
		require.NoError(t, err)
		require.NoError(t, db.SaveBlock(ctx, wsb))
=======
		util.SaveBlock(t, ctx, db, blk)
>>>>>>> f8b4d8c5
		require.NoError(t, db.SaveGenesisBlockRoot(ctx, root))

		chainService := &chainMock.ChainService{Optimistic: true}
		s := Server{
			StateFetcher: &testutil.MockFetcher{
				BeaconState: st,
			},
			HeadFetcher:           chainService,
			OptimisticModeFetcher: chainService,
			BeaconDB:              db,
		}
		resp, err := s.ListValidators(ctx, &ethpb.StateValidatorsRequest{
			StateId: []byte("head"),
		})
		require.NoError(t, err)
		assert.Equal(t, true, resp.ExecutionOptimistic)
	})
}

func TestListValidators_Status(t *testing.T) {
	ctx := context.Background()
	db := dbTest.SetupDB(t)

	var st state.BeaconState
	st, _ = util.DeterministicGenesisState(t, 8192)

	farFutureEpoch := params.BeaconConfig().FarFutureEpoch
	validators := []*eth.Validator{
		// Pending initialized.
		{
			ActivationEpoch:            farFutureEpoch,
			ActivationEligibilityEpoch: farFutureEpoch,
		},
		// Pending queued.
		{
			ActivationEpoch:            10,
			ActivationEligibilityEpoch: 4,
		},
		// Active ongoing.
		{
			ActivationEpoch: 0,
			ExitEpoch:       farFutureEpoch,
		},
		// Active slashed.
		{
			ActivationEpoch: 0,
			ExitEpoch:       30,
			Slashed:         true,
		},
		// Active exiting.
		{
			ActivationEpoch: 3,
			ExitEpoch:       30,
			Slashed:         false,
		},
		// Exit slashed (at epoch 35).
		{
			ActivationEpoch:   3,
			ExitEpoch:         30,
			WithdrawableEpoch: 40,
			Slashed:           true,
		},
		// Exit unslashed (at epoch 35).
		{
			ActivationEpoch:   3,
			ExitEpoch:         30,
			WithdrawableEpoch: 40,
			Slashed:           false,
		},
		// Withdrawable (at epoch 45).
		{
			ActivationEpoch:   3,
			ExitEpoch:         30,
			WithdrawableEpoch: 40,
			EffectiveBalance:  params.BeaconConfig().MaxEffectiveBalance,
			Slashed:           false,
		},
		// Withdrawal done (at epoch 45).
		{
			ActivationEpoch:   3,
			ExitEpoch:         30,
			WithdrawableEpoch: 40,
			EffectiveBalance:  0,
			Slashed:           false,
		},
	}
	for _, validator := range validators {
		require.NoError(t, st.AppendValidator(validator))
		require.NoError(t, st.AppendBalance(params.BeaconConfig().MaxEffectiveBalance))
	}

	t.Run("Head List All ACTIVE Validators", func(t *testing.T) {
		chainService := &chainMock.ChainService{}
		s := Server{
			StateFetcher: &statefetcher.StateProvider{
				ChainInfoFetcher: &chainMock.ChainService{State: st},
			},
			HeadFetcher:           chainService,
			OptimisticModeFetcher: chainService,
			BeaconDB:              db,
		}

		resp, err := s.ListValidators(ctx, &ethpb.StateValidatorsRequest{
			StateId: []byte("head"),
			Status:  []ethpb.ValidatorStatus{ethpb.ValidatorStatus_ACTIVE},
		})
		require.NoError(t, err)
		assert.Equal(t, len(resp.Data), 8192+2 /* 2 active */)
		for _, datum := range resp.Data {
			readOnlyVal, err := v1.NewValidator(migration.V1ValidatorToV1Alpha1(datum.Validator))
			require.NoError(t, err)
			status, err := rpchelpers.ValidatorStatus(readOnlyVal, 0)
			require.NoError(t, err)
			require.Equal(
				t,
				true,
				status == ethpb.ValidatorStatus_ACTIVE,
			)
			require.Equal(
				t,
				true,
				datum.Status == ethpb.ValidatorStatus_ACTIVE_ONGOING ||
					datum.Status == ethpb.ValidatorStatus_ACTIVE_EXITING ||
					datum.Status == ethpb.ValidatorStatus_ACTIVE_SLASHED,
			)
		}
	})

	t.Run("Head List All ACTIVE_ONGOING Validators", func(t *testing.T) {
		chainService := &chainMock.ChainService{}
		s := Server{
			StateFetcher: &statefetcher.StateProvider{
				ChainInfoFetcher: &chainMock.ChainService{State: st},
			},
			HeadFetcher:           chainService,
			OptimisticModeFetcher: chainService,
			BeaconDB:              db,
		}

		resp, err := s.ListValidators(ctx, &ethpb.StateValidatorsRequest{
			StateId: []byte("head"),
			Status:  []ethpb.ValidatorStatus{ethpb.ValidatorStatus_ACTIVE_ONGOING},
		})
		require.NoError(t, err)
		assert.Equal(t, len(resp.Data), 8192+1 /* 1 active_ongoing */)
		for _, datum := range resp.Data {
			readOnlyVal, err := v1.NewValidator(migration.V1ValidatorToV1Alpha1(datum.Validator))
			require.NoError(t, err)
			status, err := rpchelpers.ValidatorSubStatus(readOnlyVal, 0)
			require.NoError(t, err)
			require.Equal(
				t,
				true,
				status == ethpb.ValidatorStatus_ACTIVE_ONGOING,
			)
			require.Equal(
				t,
				true,
				datum.Status == ethpb.ValidatorStatus_ACTIVE_ONGOING,
			)
		}
	})

	require.NoError(t, st.SetSlot(params.BeaconConfig().SlotsPerEpoch*35))
	t.Run("Head List All EXITED Validators", func(t *testing.T) {
		chainService := &chainMock.ChainService{}
		s := Server{
			StateFetcher: &statefetcher.StateProvider{
				ChainInfoFetcher: &chainMock.ChainService{State: st},
			},
			HeadFetcher:           chainService,
			OptimisticModeFetcher: chainService,
			BeaconDB:              db,
		}

		resp, err := s.ListValidators(ctx, &ethpb.StateValidatorsRequest{
			StateId: []byte("head"),
			Status:  []ethpb.ValidatorStatus{ethpb.ValidatorStatus_EXITED},
		})
		require.NoError(t, err)
		assert.Equal(t, 4 /* 4 exited */, len(resp.Data))
		for _, datum := range resp.Data {
			readOnlyVal, err := v1.NewValidator(migration.V1ValidatorToV1Alpha1(datum.Validator))
			require.NoError(t, err)
			status, err := rpchelpers.ValidatorStatus(readOnlyVal, 35)
			require.NoError(t, err)
			require.Equal(
				t,
				true,
				status == ethpb.ValidatorStatus_EXITED,
			)
			require.Equal(
				t,
				true,
				datum.Status == ethpb.ValidatorStatus_EXITED_UNSLASHED || datum.Status == ethpb.ValidatorStatus_EXITED_SLASHED,
			)
		}
	})

	t.Run("Head List All PENDING_INITIALIZED and EXITED_UNSLASHED Validators", func(t *testing.T) {
		chainService := &chainMock.ChainService{}
		s := Server{
			StateFetcher: &statefetcher.StateProvider{
				ChainInfoFetcher: &chainMock.ChainService{State: st},
			},
			HeadFetcher:           chainService,
			OptimisticModeFetcher: chainService,
			BeaconDB:              db,
		}

		resp, err := s.ListValidators(ctx, &ethpb.StateValidatorsRequest{
			StateId: []byte("head"),
			Status:  []ethpb.ValidatorStatus{ethpb.ValidatorStatus_PENDING_INITIALIZED, ethpb.ValidatorStatus_EXITED_UNSLASHED},
		})
		require.NoError(t, err)
		assert.Equal(t, 4 /* 4 exited */, len(resp.Data))
		for _, datum := range resp.Data {
			readOnlyVal, err := v1.NewValidator(migration.V1ValidatorToV1Alpha1(datum.Validator))
			require.NoError(t, err)
			status, err := rpchelpers.ValidatorSubStatus(readOnlyVal, 35)
			require.NoError(t, err)
			require.Equal(
				t,
				true,
				status == ethpb.ValidatorStatus_PENDING_INITIALIZED || status == ethpb.ValidatorStatus_EXITED_UNSLASHED,
			)
			require.Equal(
				t,
				true,
				datum.Status == ethpb.ValidatorStatus_PENDING_INITIALIZED || datum.Status == ethpb.ValidatorStatus_EXITED_UNSLASHED,
			)
		}
	})

	t.Run("Head List All PENDING and EXITED Validators", func(t *testing.T) {
		chainService := &chainMock.ChainService{}
		s := Server{
			StateFetcher: &statefetcher.StateProvider{
				ChainInfoFetcher: &chainMock.ChainService{State: st},
			},
			HeadFetcher:           chainService,
			OptimisticModeFetcher: chainService,
			BeaconDB:              db,
		}

		resp, err := s.ListValidators(ctx, &ethpb.StateValidatorsRequest{
			StateId: []byte("head"),
			Status:  []ethpb.ValidatorStatus{ethpb.ValidatorStatus_PENDING, ethpb.ValidatorStatus_EXITED_SLASHED},
		})
		require.NoError(t, err)
		assert.Equal(t, 2 /* 1 pending, 1 exited */, len(resp.Data))
		for _, datum := range resp.Data {
			readOnlyVal, err := v1.NewValidator(migration.V1ValidatorToV1Alpha1(datum.Validator))
			require.NoError(t, err)
			status, err := rpchelpers.ValidatorStatus(readOnlyVal, 35)
			require.NoError(t, err)
			subStatus, err := rpchelpers.ValidatorSubStatus(readOnlyVal, 35)
			require.NoError(t, err)
			require.Equal(
				t,
				true,
				status == ethpb.ValidatorStatus_PENDING || subStatus == ethpb.ValidatorStatus_EXITED_SLASHED,
			)
			require.Equal(
				t,
				true,
				datum.Status == ethpb.ValidatorStatus_PENDING_INITIALIZED || datum.Status == ethpb.ValidatorStatus_EXITED_SLASHED,
			)
		}
	})
}
func TestListValidatorBalances(t *testing.T) {
	ctx := context.Background()
	db := dbTest.SetupDB(t)

	var st state.BeaconState
	count := uint64(8192)
	st, _ = util.DeterministicGenesisState(t, count)
	balances := make([]uint64, count)
	for i := uint64(0); i < count; i++ {
		balances[i] = i
	}
	require.NoError(t, st.SetBalances(balances))

	t.Run("Head List Validators Balance by index", func(t *testing.T) {
		chainService := &chainMock.ChainService{}
		s := Server{
			StateFetcher: &testutil.MockFetcher{
				BeaconState: st,
			},
			HeadFetcher:           chainService,
			OptimisticModeFetcher: chainService,
			BeaconDB:              db,
		}

		ids := [][]byte{[]byte("15"), []byte("26"), []byte("400")}
		idNums := []types.ValidatorIndex{15, 26, 400}
		resp, err := s.ListValidatorBalances(ctx, &ethpb.ValidatorBalancesRequest{
			StateId: []byte("head"),
			Id:      ids,
		})
		require.NoError(t, err)
		for i, val := range resp.Data {
			assert.Equal(t, idNums[i], val.Index)
			assert.Equal(t, balances[val.Index], val.Balance)
		}
	})

	t.Run("Head List Validators Balance by pubkey", func(t *testing.T) {
		chainService := &chainMock.ChainService{}
		s := Server{
			StateFetcher: &testutil.MockFetcher{
				BeaconState: st,
			},
			HeadFetcher:           chainService,
			OptimisticModeFetcher: chainService,
			BeaconDB:              db,
		}
		idNums := []types.ValidatorIndex{20, 66, 90, 100}
		pubkey1 := st.PubkeyAtIndex(types.ValidatorIndex(20))
		pubkey2 := st.PubkeyAtIndex(types.ValidatorIndex(66))
		pubkey3 := st.PubkeyAtIndex(types.ValidatorIndex(90))
		pubkey4 := st.PubkeyAtIndex(types.ValidatorIndex(100))
		pubKeys := [][]byte{pubkey1[:], pubkey2[:], pubkey3[:], pubkey4[:]}
		resp, err := s.ListValidatorBalances(ctx, &ethpb.ValidatorBalancesRequest{
			StateId: []byte("head"),
			Id:      pubKeys,
		})
		require.NoError(t, err)
		for i, val := range resp.Data {
			assert.Equal(t, idNums[i], val.Index)
			assert.Equal(t, balances[val.Index], val.Balance)
		}
	})

	t.Run("Head List Validators Balance by both index and pubkey", func(t *testing.T) {
		chainService := &chainMock.ChainService{}
		s := Server{
			StateFetcher: &testutil.MockFetcher{
				BeaconState: st,
			},
			HeadFetcher:           chainService,
			OptimisticModeFetcher: chainService,
			BeaconDB:              db,
		}

		idNums := []types.ValidatorIndex{20, 90, 170, 129}
		pubkey1 := st.PubkeyAtIndex(types.ValidatorIndex(20))
		pubkey3 := st.PubkeyAtIndex(types.ValidatorIndex(170))
		ids := [][]byte{pubkey1[:], []byte("90"), pubkey3[:], []byte("129")}
		resp, err := s.ListValidatorBalances(ctx, &ethpb.ValidatorBalancesRequest{
			StateId: []byte("head"),
			Id:      ids,
		})
		require.NoError(t, err)
		for i, val := range resp.Data {
			assert.Equal(t, idNums[i], val.Index)
			assert.Equal(t, balances[val.Index], val.Balance)
		}
	})

	t.Run("execution optimistic", func(t *testing.T) {
		parentRoot := [32]byte{'a'}
		blk := util.NewBeaconBlock()
		blk.Block.ParentRoot = parentRoot[:]
		root, err := blk.Block.HashTreeRoot()
		require.NoError(t, err)
<<<<<<< HEAD
		wsb, err := blocks.NewSignedBeaconBlock(blk)
		require.NoError(t, err)
		require.NoError(t, db.SaveBlock(ctx, wsb))
=======
		util.SaveBlock(t, ctx, db, blk)
>>>>>>> f8b4d8c5
		require.NoError(t, db.SaveGenesisBlockRoot(ctx, root))

		chainService := &chainMock.ChainService{Optimistic: true}
		s := Server{
			StateFetcher: &testutil.MockFetcher{
				BeaconState: st,
			},
			HeadFetcher:           chainService,
			OptimisticModeFetcher: chainService,
			BeaconDB:              db,
		}

		ids := [][]byte{[]byte("15"), []byte("26"), []byte("400")}
		resp, err := s.ListValidatorBalances(ctx, &ethpb.ValidatorBalancesRequest{
			StateId: []byte("head"),
			Id:      ids,
		})
		require.NoError(t, err)
		assert.Equal(t, true, resp.ExecutionOptimistic)
	})
}

func TestListCommittees(t *testing.T) {
	ctx := context.Background()
	db := dbTest.SetupDB(t)

	var st state.BeaconState
	st, _ = util.DeterministicGenesisState(t, 8192)
	epoch := slots.ToEpoch(st.Slot())

	t.Run("Head All Committees", func(t *testing.T) {
		chainService := &chainMock.ChainService{}
		s := Server{
			StateFetcher: &testutil.MockFetcher{
				BeaconState: st,
			},
			HeadFetcher:           chainService,
			OptimisticModeFetcher: chainService,
			BeaconDB:              db,
		}

		resp, err := s.ListCommittees(ctx, &ethpb.StateCommitteesRequest{
			StateId: []byte("head"),
		})
		require.NoError(t, err)
		assert.Equal(t, int(params.BeaconConfig().SlotsPerEpoch)*2, len(resp.Data))
		for _, datum := range resp.Data {
			assert.Equal(t, true, datum.Index == types.CommitteeIndex(0) || datum.Index == types.CommitteeIndex(1))
			assert.Equal(t, epoch, slots.ToEpoch(datum.Slot))
		}
	})

	t.Run("Head All Committees of Epoch 10", func(t *testing.T) {
		chainService := &chainMock.ChainService{}
		s := Server{
			StateFetcher: &testutil.MockFetcher{
				BeaconState: st,
			},
			HeadFetcher:           chainService,
			OptimisticModeFetcher: chainService,
			BeaconDB:              db,
		}
		epoch := types.Epoch(10)
		resp, err := s.ListCommittees(ctx, &ethpb.StateCommitteesRequest{
			StateId: []byte("head"),
			Epoch:   &epoch,
		})
		require.NoError(t, err)
		for _, datum := range resp.Data {
			assert.Equal(t, true, datum.Slot >= 320 && datum.Slot <= 351)
		}
	})

	t.Run("Head All Committees of Slot 4", func(t *testing.T) {
		chainService := &chainMock.ChainService{}
		s := Server{
			StateFetcher: &testutil.MockFetcher{
				BeaconState: st,
			},
			HeadFetcher:           chainService,
			OptimisticModeFetcher: chainService,
			BeaconDB:              db,
		}

		slot := types.Slot(4)
		resp, err := s.ListCommittees(ctx, &ethpb.StateCommitteesRequest{
			StateId: []byte("head"),
			Slot:    &slot,
		})
		require.NoError(t, err)
		assert.Equal(t, 2, len(resp.Data))
		index := types.CommitteeIndex(0)
		for _, datum := range resp.Data {
			assert.Equal(t, epoch, slots.ToEpoch(datum.Slot))
			assert.Equal(t, slot, datum.Slot)
			assert.Equal(t, index, datum.Index)
			index++
		}
	})

	t.Run("Head All Committees of Index 1", func(t *testing.T) {
		chainService := &chainMock.ChainService{}
		s := Server{
			StateFetcher: &testutil.MockFetcher{
				BeaconState: st,
			},
			HeadFetcher:           chainService,
			OptimisticModeFetcher: chainService,
			BeaconDB:              db,
		}

		index := types.CommitteeIndex(1)
		resp, err := s.ListCommittees(ctx, &ethpb.StateCommitteesRequest{
			StateId: []byte("head"),
			Index:   &index,
		})
		require.NoError(t, err)
		assert.Equal(t, int(params.BeaconConfig().SlotsPerEpoch), len(resp.Data))
		slot := types.Slot(0)
		for _, datum := range resp.Data {
			assert.Equal(t, epoch, slots.ToEpoch(datum.Slot))
			assert.Equal(t, slot, datum.Slot)
			assert.Equal(t, index, datum.Index)
			slot++
		}
	})

	t.Run("Head All Committees of Slot 2, Index 1", func(t *testing.T) {
		chainService := &chainMock.ChainService{}
		s := Server{
			StateFetcher: &testutil.MockFetcher{
				BeaconState: st,
			},
			HeadFetcher:           chainService,
			OptimisticModeFetcher: chainService,
			BeaconDB:              db,
		}

		index := types.CommitteeIndex(1)
		slot := types.Slot(2)
		resp, err := s.ListCommittees(ctx, &ethpb.StateCommitteesRequest{
			StateId: []byte("head"),
			Slot:    &slot,
			Index:   &index,
		})
		require.NoError(t, err)
		assert.Equal(t, 1, len(resp.Data))
		for _, datum := range resp.Data {
			assert.Equal(t, epoch, slots.ToEpoch(datum.Slot))
			assert.Equal(t, slot, datum.Slot)
			assert.Equal(t, index, datum.Index)
		}
	})

	t.Run("execution optimistic", func(t *testing.T) {
		parentRoot := [32]byte{'a'}
		blk := util.NewBeaconBlock()
		blk.Block.ParentRoot = parentRoot[:]
		root, err := blk.Block.HashTreeRoot()
		require.NoError(t, err)
<<<<<<< HEAD
		wsb, err := blocks.NewSignedBeaconBlock(blk)
		require.NoError(t, err)
		require.NoError(t, db.SaveBlock(ctx, wsb))
=======
		util.SaveBlock(t, ctx, db, blk)
>>>>>>> f8b4d8c5
		require.NoError(t, db.SaveGenesisBlockRoot(ctx, root))

		chainService := &chainMock.ChainService{Optimistic: true}
		s := Server{
			StateFetcher: &testutil.MockFetcher{
				BeaconState: st,
			},
			HeadFetcher:           chainService,
			OptimisticModeFetcher: chainService,
			BeaconDB:              db,
		}

		resp, err := s.ListCommittees(ctx, &ethpb.StateCommitteesRequest{
			StateId: []byte("head"),
		})
		require.NoError(t, err)
		assert.Equal(t, true, resp.ExecutionOptimistic)
	})
}<|MERGE_RESOLUTION|>--- conflicted
+++ resolved
@@ -14,7 +14,6 @@
 	"github.com/prysmaticlabs/prysm/beacon-chain/state"
 	v1 "github.com/prysmaticlabs/prysm/beacon-chain/state/v1"
 	"github.com/prysmaticlabs/prysm/config/params"
-	"github.com/prysmaticlabs/prysm/consensus-types/blocks"
 	types "github.com/prysmaticlabs/prysm/consensus-types/primitives"
 	ethpb "github.com/prysmaticlabs/prysm/proto/eth/v1"
 	"github.com/prysmaticlabs/prysm/proto/migration"
@@ -92,13 +91,7 @@
 		blk.Block.ParentRoot = parentRoot[:]
 		root, err := blk.Block.HashTreeRoot()
 		require.NoError(t, err)
-<<<<<<< HEAD
-		wsb, err := blocks.NewSignedBeaconBlock(blk)
-		require.NoError(t, err)
-		require.NoError(t, db.SaveBlock(ctx, wsb))
-=======
 		util.SaveBlock(t, ctx, db, blk)
->>>>>>> f8b4d8c5
 		require.NoError(t, db.SaveGenesisBlockRoot(ctx, root))
 
 		chainService := &chainMock.ChainService{Optimistic: true}
@@ -278,13 +271,7 @@
 		blk.Block.ParentRoot = parentRoot[:]
 		root, err := blk.Block.HashTreeRoot()
 		require.NoError(t, err)
-<<<<<<< HEAD
-		wsb, err := blocks.NewSignedBeaconBlock(blk)
-		require.NoError(t, err)
-		require.NoError(t, db.SaveBlock(ctx, wsb))
-=======
 		util.SaveBlock(t, ctx, db, blk)
->>>>>>> f8b4d8c5
 		require.NoError(t, db.SaveGenesisBlockRoot(ctx, root))
 
 		chainService := &chainMock.ChainService{Optimistic: true}
@@ -652,13 +639,7 @@
 		blk.Block.ParentRoot = parentRoot[:]
 		root, err := blk.Block.HashTreeRoot()
 		require.NoError(t, err)
-<<<<<<< HEAD
-		wsb, err := blocks.NewSignedBeaconBlock(blk)
-		require.NoError(t, err)
-		require.NoError(t, db.SaveBlock(ctx, wsb))
-=======
 		util.SaveBlock(t, ctx, db, blk)
->>>>>>> f8b4d8c5
 		require.NoError(t, db.SaveGenesisBlockRoot(ctx, root))
 
 		chainService := &chainMock.ChainService{Optimistic: true}
@@ -819,13 +800,7 @@
 		blk.Block.ParentRoot = parentRoot[:]
 		root, err := blk.Block.HashTreeRoot()
 		require.NoError(t, err)
-<<<<<<< HEAD
-		wsb, err := blocks.NewSignedBeaconBlock(blk)
-		require.NoError(t, err)
-		require.NoError(t, db.SaveBlock(ctx, wsb))
-=======
 		util.SaveBlock(t, ctx, db, blk)
->>>>>>> f8b4d8c5
 		require.NoError(t, db.SaveGenesisBlockRoot(ctx, root))
 
 		chainService := &chainMock.ChainService{Optimistic: true}
