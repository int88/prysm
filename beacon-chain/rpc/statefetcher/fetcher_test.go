--- conflicted
+++ resolved
@@ -58,13 +58,7 @@
 		db := testDB.SetupDB(t)
 		b := util.NewBeaconBlock()
 		b.Block.StateRoot = bytesutil.PadTo([]byte("foo"), 32)
-<<<<<<< HEAD
-		wsb, err := blocks.NewSignedBeaconBlock(b)
-		require.NoError(t, err)
-		require.NoError(t, db.SaveBlock(ctx, wsb))
-=======
 		util.SaveBlock(t, ctx, db, b)
->>>>>>> f8b4d8c5
 		r, err := b.Block.HashTreeRoot()
 		require.NoError(t, err)
 
@@ -225,13 +219,7 @@
 	t.Run("genesis", func(t *testing.T) {
 		db := testDB.SetupDB(t)
 		b := util.NewBeaconBlock()
-<<<<<<< HEAD
-		wsb, err := blocks.NewSignedBeaconBlock(b)
-		require.NoError(t, err)
-		require.NoError(t, db.SaveBlock(ctx, wsb))
-=======
 		util.SaveBlock(t, ctx, db, b)
->>>>>>> f8b4d8c5
 		r, err := b.Block.HashTreeRoot()
 		require.NoError(t, err)
 
@@ -270,13 +258,7 @@
 			Root:  root[:],
 		}
 		// a valid chain is required to save finalized checkpoint.
-<<<<<<< HEAD
-		wsb, err := blocks.NewSignedBeaconBlock(blk)
-		require.NoError(t, err)
-		require.NoError(t, db.SaveBlock(ctx, wsb))
-=======
 		util.SaveBlock(t, ctx, db, blk)
->>>>>>> f8b4d8c5
 		st, err := util.NewBeaconState()
 		require.NoError(t, err)
 		require.NoError(t, st.SetSlot(1))
@@ -307,13 +289,7 @@
 			Root:  root[:],
 		}
 		// a valid chain is required to save finalized checkpoint.
-<<<<<<< HEAD
-		wsb, err := blocks.NewSignedBeaconBlock(blk)
-		require.NoError(t, err)
-		require.NoError(t, db.SaveBlock(ctx, wsb))
-=======
 		util.SaveBlock(t, ctx, db, blk)
->>>>>>> f8b4d8c5
 		st, err := util.NewBeaconState()
 		require.NoError(t, err)
 		require.NoError(t, st.SetSlot(1))
@@ -362,13 +338,7 @@
 		blk.Block.Slot = 40
 		root, err := blk.Block.HashTreeRoot()
 		require.NoError(t, err)
-<<<<<<< HEAD
-		wsb, err := blocks.NewSignedBeaconBlock(blk)
-		require.NoError(t, err)
-		require.NoError(t, db.SaveBlock(ctx, wsb))
-=======
 		util.SaveBlock(t, ctx, db, blk)
->>>>>>> f8b4d8c5
 		st, err := util.NewBeaconState()
 		require.NoError(t, err)
 		require.NoError(t, st.SetSlot(1))
