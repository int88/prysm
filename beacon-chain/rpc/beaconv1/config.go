--- conflicted
+++ resolved
@@ -18,11 +18,7 @@
 )
 
 // GetForkSchedule retrieve all scheduled upcoming forks this node is aware of.
-<<<<<<< HEAD
 func (bs *Server) GetForkSchedule(ctx context.Context, req *emptypb.Empty) (*ethpb.ForkScheduleResponse, error) {
-	return nil, errors.New("unimplemented")
-=======
-func (bs *Server) GetForkSchedule(ctx context.Context, _ *ptypes.Empty) (*ethpb.ForkScheduleResponse, error) {
 	ctx, span := trace.StartSpan(ctx, "beaconv1.GetForkSchedule")
 	defer span.End()
 
@@ -53,7 +49,6 @@
 	return &ethpb.ForkScheduleResponse{
 		Data: forks,
 	}, nil
->>>>>>> caac08df
 }
 
 // GetSpec retrieves specification configuration (without Phase 1 params) used on this node. Specification params list
@@ -72,11 +67,7 @@
 }
 
 // GetDepositContract retrieves deposit contract address and genesis fork version.
-<<<<<<< HEAD
-func (bs *Server) GetDepositContract(ctx context.Context, req *emptypb.Empty) (*ethpb.DepositContractResponse, error) {
-=======
-func (bs *Server) GetDepositContract(ctx context.Context, _ *ptypes.Empty) (*ethpb.DepositContractResponse, error) {
->>>>>>> caac08df
+func (bs *Server) GetDepositContract(ctx context.Context, _ *emptypb.Empty) (*ethpb.DepositContractResponse, error) {
 	ctx, span := trace.StartSpan(ctx, "beaconv1.GetDepositContract")
 	defer span.End()
 
