package beacon

import (
	"context"
	"fmt"
	"sort"
	"strconv"
	"testing"
	"time"

	"github.com/golang/mock/gomock"
	"github.com/prysmaticlabs/go-bitfield"
	chainMock "github.com/prysmaticlabs/prysm/beacon-chain/blockchain/testing"
	"github.com/prysmaticlabs/prysm/beacon-chain/core/feed"
	"github.com/prysmaticlabs/prysm/beacon-chain/core/feed/operation"
	"github.com/prysmaticlabs/prysm/beacon-chain/core/helpers"
	"github.com/prysmaticlabs/prysm/beacon-chain/core/signing"
	dbTest "github.com/prysmaticlabs/prysm/beacon-chain/db/testing"
	"github.com/prysmaticlabs/prysm/beacon-chain/operations/attestations"
	"github.com/prysmaticlabs/prysm/beacon-chain/state/stategen"
	v1 "github.com/prysmaticlabs/prysm/beacon-chain/state/v1"
	"github.com/prysmaticlabs/prysm/cmd"
	fieldparams "github.com/prysmaticlabs/prysm/config/fieldparams"
	"github.com/prysmaticlabs/prysm/config/params"
	consensusblocks "github.com/prysmaticlabs/prysm/consensus-types/blocks"
	"github.com/prysmaticlabs/prysm/consensus-types/interfaces"
	types "github.com/prysmaticlabs/prysm/consensus-types/primitives"
	"github.com/prysmaticlabs/prysm/encoding/bytesutil"
	ethpb "github.com/prysmaticlabs/prysm/proto/prysm/v1alpha1"
	"github.com/prysmaticlabs/prysm/proto/prysm/v1alpha1/attestation"
	attaggregation "github.com/prysmaticlabs/prysm/proto/prysm/v1alpha1/attestation/aggregation/attestations"
	"github.com/prysmaticlabs/prysm/testing/assert"
	"github.com/prysmaticlabs/prysm/testing/mock"
	"github.com/prysmaticlabs/prysm/testing/require"
	"github.com/prysmaticlabs/prysm/testing/util"
	"github.com/prysmaticlabs/prysm/time/slots"
	"google.golang.org/protobuf/proto"
	"google.golang.org/protobuf/types/known/emptypb"
)

func TestServer_ListAttestations_NoResults(t *testing.T) {
	db := dbTest.SetupDB(t)
	ctx := context.Background()

	st, err := v1.InitializeFromProto(&ethpb.BeaconState{
		Slot: 0,
	})
	require.NoError(t, err)
	bs := &Server{
		BeaconDB: db,
		HeadFetcher: &chainMock.ChainService{
			State: st,
		},
	}
	wanted := &ethpb.ListAttestationsResponse{
		Attestations:  make([]*ethpb.Attestation, 0),
		TotalSize:     int32(0),
		NextPageToken: strconv.Itoa(0),
	}
	res, err := bs.ListAttestations(ctx, &ethpb.ListAttestationsRequest{
		QueryFilter: &ethpb.ListAttestationsRequest_GenesisEpoch{GenesisEpoch: true},
	})
	require.NoError(t, err)
	if !proto.Equal(wanted, res) {
		t.Errorf("Wanted %v, received %v", wanted, res)
	}
}

func TestServer_ListAttestations_Genesis(t *testing.T) {
	db := dbTest.SetupDB(t)
	ctx := context.Background()

	st, err := v1.InitializeFromProto(&ethpb.BeaconState{
		Slot: 0,
	})
	require.NoError(t, err)
	bs := &Server{
		BeaconDB: db,
		HeadFetcher: &chainMock.ChainService{
			State: st,
		},
	}

	att := util.HydrateAttestation(&ethpb.Attestation{
		AggregationBits: bitfield.NewBitlist(0),
		Data: &ethpb.AttestationData{
			Slot:           2,
			CommitteeIndex: 1,
		},
	})

	parentRoot := [32]byte{1, 2, 3}
	signedBlock := util.NewBeaconBlock()
	signedBlock.Block.ParentRoot = bytesutil.PadTo(parentRoot[:], 32)
	signedBlock.Block.Body.Attestations = []*ethpb.Attestation{att}
	root, err := signedBlock.Block.HashTreeRoot()
	require.NoError(t, err)
<<<<<<< HEAD
	wsb, err := consensusblocks.NewSignedBeaconBlock(signedBlock)
	require.NoError(t, err)
	require.NoError(t, db.SaveBlock(ctx, wsb))
=======
	util.SaveBlock(t, ctx, db, signedBlock)
>>>>>>> f8b4d8c5
	require.NoError(t, db.SaveGenesisBlockRoot(ctx, root))
	wanted := &ethpb.ListAttestationsResponse{
		Attestations:  []*ethpb.Attestation{att},
		NextPageToken: "",
		TotalSize:     1,
	}

	res, err := bs.ListAttestations(ctx, &ethpb.ListAttestationsRequest{
		QueryFilter: &ethpb.ListAttestationsRequest_GenesisEpoch{
			GenesisEpoch: true,
		},
	})
	require.NoError(t, err)
	require.DeepSSZEqual(t, wanted, res)
}

func TestServer_ListAttestations_NoPagination(t *testing.T) {
	db := dbTest.SetupDB(t)
	ctx := context.Background()

	count := types.Slot(8)
	atts := make([]*ethpb.Attestation, 0, count)
	for i := types.Slot(0); i < count; i++ {
		blockExample := util.NewBeaconBlock()
		blockExample.Block.Body.Attestations = []*ethpb.Attestation{
			{
				Signature: make([]byte, fieldparams.BLSSignatureLength),
				Data: &ethpb.AttestationData{
					Target:          &ethpb.Checkpoint{Root: bytesutil.PadTo([]byte("root"), 32)},
					Source:          &ethpb.Checkpoint{Root: bytesutil.PadTo([]byte("root"), 32)},
					BeaconBlockRoot: bytesutil.PadTo([]byte("root"), 32),
					Slot:            i,
				},
				AggregationBits: bitfield.Bitlist{0b11},
			},
		}
<<<<<<< HEAD
		wsb, err := consensusblocks.NewSignedBeaconBlock(blockExample)
		require.NoError(t, err)
		require.NoError(t, db.SaveBlock(ctx, wsb))
=======
		util.SaveBlock(t, ctx, db, blockExample)
>>>>>>> f8b4d8c5
		atts = append(atts, blockExample.Block.Body.Attestations...)
	}

	bs := &Server{
		BeaconDB: db,
	}

	received, err := bs.ListAttestations(ctx, &ethpb.ListAttestationsRequest{
		QueryFilter: &ethpb.ListAttestationsRequest_GenesisEpoch{
			GenesisEpoch: true,
		},
	})
	require.NoError(t, err)
	require.DeepEqual(t, atts, received.Attestations, "Incorrect attestations response")
}

func TestServer_ListAttestations_FiltersCorrectly(t *testing.T) {
	db := dbTest.SetupDB(t)
	ctx := context.Background()

	someRoot := [32]byte{1, 2, 3}
	sourceRoot := [32]byte{4, 5, 6}
	sourceEpoch := types.Epoch(5)
	targetRoot := [32]byte{7, 8, 9}
	targetEpoch := types.Epoch(7)

	unwrappedBlocks := []*ethpb.SignedBeaconBlock{
		util.HydrateSignedBeaconBlock(
			&ethpb.SignedBeaconBlock{
				Block: &ethpb.BeaconBlock{
					Slot: 4,
					Body: &ethpb.BeaconBlockBody{
						Attestations: []*ethpb.Attestation{
							{
								Data: &ethpb.AttestationData{
									BeaconBlockRoot: someRoot[:],
									Source: &ethpb.Checkpoint{
										Root:  sourceRoot[:],
										Epoch: sourceEpoch,
									},
									Target: &ethpb.Checkpoint{
										Root:  targetRoot[:],
										Epoch: targetEpoch,
									},
									Slot: 3,
								},
								AggregationBits: bitfield.Bitlist{0b11},
								Signature:       bytesutil.PadTo([]byte("sig"), fieldparams.BLSSignatureLength),
							},
						},
					},
				},
			}),
		util.HydrateSignedBeaconBlock(&ethpb.SignedBeaconBlock{
			Block: &ethpb.BeaconBlock{
				Slot: 5 + params.BeaconConfig().SlotsPerEpoch,
				Body: &ethpb.BeaconBlockBody{
					Attestations: []*ethpb.Attestation{
						{
							Data: &ethpb.AttestationData{
								BeaconBlockRoot: someRoot[:],
								Source: &ethpb.Checkpoint{
									Root:  sourceRoot[:],
									Epoch: sourceEpoch,
								},
								Target: &ethpb.Checkpoint{
									Root:  targetRoot[:],
									Epoch: targetEpoch,
								},
								Slot: 4 + params.BeaconConfig().SlotsPerEpoch,
							},
							AggregationBits: bitfield.Bitlist{0b11},
							Signature:       bytesutil.PadTo([]byte("sig"), fieldparams.BLSSignatureLength),
						},
					},
				},
			},
		}),
		util.HydrateSignedBeaconBlock(
			&ethpb.SignedBeaconBlock{
				Block: &ethpb.BeaconBlock{
					Slot: 5,
					Body: &ethpb.BeaconBlockBody{
						Attestations: []*ethpb.Attestation{
							{
								Data: &ethpb.AttestationData{
									BeaconBlockRoot: someRoot[:],
									Source: &ethpb.Checkpoint{
										Root:  sourceRoot[:],
										Epoch: sourceEpoch,
									},
									Target: &ethpb.Checkpoint{
										Root:  targetRoot[:],
										Epoch: targetEpoch,
									},
									Slot: 4,
								},
								AggregationBits: bitfield.Bitlist{0b11},
								Signature:       bytesutil.PadTo([]byte("sig"), fieldparams.BLSSignatureLength),
							},
						},
					},
				},
			}),
	}

	var blocks []interfaces.SignedBeaconBlock
	for _, b := range unwrappedBlocks {
		wsb, err := consensusblocks.NewSignedBeaconBlock(b)
		require.NoError(t, err)
		blocks = append(blocks, wsb)
	}

	require.NoError(t, db.SaveBlocks(ctx, blocks))

	bs := &Server{
		BeaconDB: db,
	}

	received, err := bs.ListAttestations(ctx, &ethpb.ListAttestationsRequest{
		QueryFilter: &ethpb.ListAttestationsRequest_Epoch{Epoch: 1},
	})
	require.NoError(t, err)
	assert.Equal(t, 1, len(received.Attestations))
	received, err = bs.ListAttestations(ctx, &ethpb.ListAttestationsRequest{
		QueryFilter: &ethpb.ListAttestationsRequest_GenesisEpoch{GenesisEpoch: true},
	})
	require.NoError(t, err)
	assert.Equal(t, 2, len(received.Attestations))
}

func TestServer_ListAttestations_Pagination_CustomPageParameters(t *testing.T) {
	db := dbTest.SetupDB(t)
	ctx := context.Background()

	count := params.BeaconConfig().SlotsPerEpoch * 4
	atts := make([]*ethpb.Attestation, 0, count)
	for i := types.Slot(0); i < params.BeaconConfig().SlotsPerEpoch; i++ {
		for s := types.CommitteeIndex(0); s < 4; s++ {
			blockExample := util.NewBeaconBlock()
			blockExample.Block.Slot = i
			blockExample.Block.Body.Attestations = []*ethpb.Attestation{
				util.HydrateAttestation(&ethpb.Attestation{
					Data: &ethpb.AttestationData{
						CommitteeIndex: s,
						Slot:           i,
					},
					AggregationBits: bitfield.Bitlist{0b11},
				}),
			}
<<<<<<< HEAD
			wsb, err := consensusblocks.NewSignedBeaconBlock(blockExample)
			require.NoError(t, err)
			require.NoError(t, db.SaveBlock(ctx, wsb))
=======
			util.SaveBlock(t, ctx, db, blockExample)
>>>>>>> f8b4d8c5
			atts = append(atts, blockExample.Block.Body.Attestations...)
		}
	}
	sort.Sort(sortableAttestations(atts))

	bs := &Server{
		BeaconDB: db,
	}

	tests := []struct {
		name string
		req  *ethpb.ListAttestationsRequest
		res  *ethpb.ListAttestationsResponse
	}{
		{
			name: "1st of 3 pages",
			req: &ethpb.ListAttestationsRequest{
				QueryFilter: &ethpb.ListAttestationsRequest_GenesisEpoch{
					GenesisEpoch: true,
				},
				PageToken: strconv.Itoa(1),
				PageSize:  3,
			},
			res: &ethpb.ListAttestationsResponse{
				Attestations: []*ethpb.Attestation{
					atts[3],
					atts[4],
					atts[5],
				},
				NextPageToken: strconv.Itoa(2),
				TotalSize:     int32(count),
			},
		},
		{
			name: "10 of size 1",
			req: &ethpb.ListAttestationsRequest{
				QueryFilter: &ethpb.ListAttestationsRequest_GenesisEpoch{
					GenesisEpoch: true,
				},
				PageToken: strconv.Itoa(10),
				PageSize:  1,
			},
			res: &ethpb.ListAttestationsResponse{
				Attestations: []*ethpb.Attestation{
					atts[10],
				},
				NextPageToken: strconv.Itoa(11),
				TotalSize:     int32(count),
			},
		},
		{
			name: "2 of size 8",
			req: &ethpb.ListAttestationsRequest{
				QueryFilter: &ethpb.ListAttestationsRequest_GenesisEpoch{
					GenesisEpoch: true,
				},
				PageToken: strconv.Itoa(2),
				PageSize:  8,
			},
			res: &ethpb.ListAttestationsResponse{
				Attestations: []*ethpb.Attestation{
					atts[16],
					atts[17],
					atts[18],
					atts[19],
					atts[20],
					atts[21],
					atts[22],
					atts[23],
				},
				NextPageToken: strconv.Itoa(3),
				TotalSize:     int32(count)},
		},
	}
	for _, test := range tests {
		t.Run(test.name, func(t *testing.T) {
			res, err := bs.ListAttestations(ctx, test.req)
			require.NoError(t, err)
			require.DeepSSZEqual(t, res, test.res)
		})
	}
}

func TestServer_ListAttestations_Pagination_OutOfRange(t *testing.T) {
	db := dbTest.SetupDB(t)
	ctx := context.Background()
	util.NewBeaconBlock()
	count := types.Slot(1)
	atts := make([]*ethpb.Attestation, 0, count)
	for i := types.Slot(0); i < count; i++ {
		blockExample := util.HydrateSignedBeaconBlock(&ethpb.SignedBeaconBlock{
			Block: &ethpb.BeaconBlock{
				Body: &ethpb.BeaconBlockBody{
					Attestations: []*ethpb.Attestation{
						{
							Data: &ethpb.AttestationData{
								BeaconBlockRoot: bytesutil.PadTo([]byte("root"), fieldparams.RootLength),
								Source:          &ethpb.Checkpoint{Root: make([]byte, fieldparams.RootLength)},
								Target:          &ethpb.Checkpoint{Root: make([]byte, fieldparams.RootLength)},
								Slot:            i,
							},
							AggregationBits: bitfield.Bitlist{0b11},
							Signature:       make([]byte, fieldparams.BLSSignatureLength),
						},
					},
				},
			},
		})
<<<<<<< HEAD
		wsb, err := consensusblocks.NewSignedBeaconBlock(blockExample)
		require.NoError(t, err)
		require.NoError(t, db.SaveBlock(ctx, wsb))
=======
		util.SaveBlock(t, ctx, db, blockExample)
>>>>>>> f8b4d8c5
		atts = append(atts, blockExample.Block.Body.Attestations...)
	}

	bs := &Server{
		BeaconDB: db,
	}

	req := &ethpb.ListAttestationsRequest{
		QueryFilter: &ethpb.ListAttestationsRequest_Epoch{
			Epoch: 0,
		},
		PageToken: strconv.Itoa(1),
		PageSize:  100,
	}
	wanted := fmt.Sprintf("page start %d >= list %d", req.PageSize, len(atts))
	_, err := bs.ListAttestations(ctx, req)
	assert.ErrorContains(t, wanted, err)
}

func TestServer_ListAttestations_Pagination_ExceedsMaxPageSize(t *testing.T) {
	ctx := context.Background()
	bs := &Server{}
	exceedsMax := int32(cmd.Get().MaxRPCPageSize + 1)

	wanted := fmt.Sprintf("Requested page size %d can not be greater than max size %d", exceedsMax, cmd.Get().MaxRPCPageSize)
	req := &ethpb.ListAttestationsRequest{PageToken: strconv.Itoa(0), PageSize: exceedsMax}
	_, err := bs.ListAttestations(ctx, req)
	assert.ErrorContains(t, wanted, err)
}

func TestServer_ListAttestations_Pagination_DefaultPageSize(t *testing.T) {
	db := dbTest.SetupDB(t)
	ctx := context.Background()

	count := types.Slot(params.BeaconConfig().DefaultPageSize)
	atts := make([]*ethpb.Attestation, 0, count)
	for i := types.Slot(0); i < count; i++ {
		blockExample := util.NewBeaconBlock()
		blockExample.Block.Body.Attestations = []*ethpb.Attestation{
			{
				Data: &ethpb.AttestationData{
					BeaconBlockRoot: bytesutil.PadTo([]byte("root"), 32),
					Target:          &ethpb.Checkpoint{Root: bytesutil.PadTo([]byte("root"), 32)},
					Source:          &ethpb.Checkpoint{Root: bytesutil.PadTo([]byte("root"), 32)},
					Slot:            i,
				},
				Signature:       bytesutil.PadTo([]byte("root"), fieldparams.BLSSignatureLength),
				AggregationBits: bitfield.Bitlist{0b11},
			},
		}
<<<<<<< HEAD
		wsb, err := consensusblocks.NewSignedBeaconBlock(blockExample)
		require.NoError(t, err)
		require.NoError(t, db.SaveBlock(ctx, wsb))
=======
		util.SaveBlock(t, ctx, db, blockExample)
>>>>>>> f8b4d8c5
		atts = append(atts, blockExample.Block.Body.Attestations...)
	}

	bs := &Server{
		BeaconDB: db,
	}

	req := &ethpb.ListAttestationsRequest{
		QueryFilter: &ethpb.ListAttestationsRequest_GenesisEpoch{
			GenesisEpoch: true,
		},
	}
	res, err := bs.ListAttestations(ctx, req)
	require.NoError(t, err)

	i := 0
	j := params.BeaconConfig().DefaultPageSize
	assert.DeepEqual(t, atts[i:j], res.Attestations, "Incorrect attestations response")
}

func TestServer_mapAttestationToTargetRoot(t *testing.T) {
	count := types.Slot(100)
	atts := make([]*ethpb.Attestation, count)
	targetRoot1 := bytesutil.ToBytes32([]byte("root1"))
	targetRoot2 := bytesutil.ToBytes32([]byte("root2"))

	for i := types.Slot(0); i < count; i++ {
		var targetRoot [32]byte
		if i%2 == 0 {
			targetRoot = targetRoot1
		} else {
			targetRoot = targetRoot2
		}
		atts[i] = &ethpb.Attestation{
			Data: &ethpb.AttestationData{
				Target: &ethpb.Checkpoint{
					Root: targetRoot[:],
				},
			},
			AggregationBits: bitfield.Bitlist{0b11},
		}

	}
	mappedAtts := mapAttestationsByTargetRoot(atts)
	wantedMapLen := 2
	wantedMapNumberOfElements := 50
	assert.Equal(t, wantedMapLen, len(mappedAtts), "Unexpected mapped attestations length")
	assert.Equal(t, wantedMapNumberOfElements, len(mappedAtts[targetRoot1]), "Unexpected number of attestations per block root")
	assert.Equal(t, wantedMapNumberOfElements, len(mappedAtts[targetRoot2]), "Unexpected number of attestations per block root")
}

func TestServer_ListIndexedAttestations_GenesisEpoch(t *testing.T) {
	params.SetupTestConfigCleanup(t)
	params.OverrideBeaconConfig(params.MainnetConfig())
	db := dbTest.SetupDB(t)
	helpers.ClearCache()
	ctx := context.Background()
	targetRoot1 := bytesutil.ToBytes32([]byte("root"))
	targetRoot2 := bytesutil.ToBytes32([]byte("root2"))

	count := params.BeaconConfig().SlotsPerEpoch
	atts := make([]*ethpb.Attestation, 0, count)
	atts2 := make([]*ethpb.Attestation, 0, count)

	for i := types.Slot(0); i < count; i++ {
		var targetRoot [32]byte
		if i%2 == 0 {
			targetRoot = targetRoot1
		} else {
			targetRoot = targetRoot2
		}
		blockExample := util.NewBeaconBlock()
		blockExample.Block.Body.Attestations = []*ethpb.Attestation{
			{
				Signature: make([]byte, fieldparams.BLSSignatureLength),
				Data: &ethpb.AttestationData{
					BeaconBlockRoot: make([]byte, fieldparams.RootLength),
					Target: &ethpb.Checkpoint{
						Root: targetRoot[:],
					},
					Source: &ethpb.Checkpoint{
						Root: make([]byte, fieldparams.RootLength),
					},
					Slot:           i,
					CommitteeIndex: 0,
				},
				AggregationBits: bitfield.NewBitlist(128 / uint64(params.BeaconConfig().SlotsPerEpoch)),
			},
		}
<<<<<<< HEAD
		wsb, err := consensusblocks.NewSignedBeaconBlock(blockExample)
		require.NoError(t, err)
		require.NoError(t, db.SaveBlock(ctx, wsb))
=======
		util.SaveBlock(t, ctx, db, blockExample)
>>>>>>> f8b4d8c5
		if i%2 == 0 {
			atts = append(atts, blockExample.Block.Body.Attestations...)
		} else {
			atts2 = append(atts2, blockExample.Block.Body.Attestations...)
		}

	}

	// We setup 128 validators.
	numValidators := uint64(128)
	state, _ := util.DeterministicGenesisState(t, numValidators)

	// Next up we convert the test attestations to indexed form:
	indexedAtts := make([]*ethpb.IndexedAttestation, len(atts)+len(atts2))
	for i := 0; i < len(atts); i++ {
		att := atts[i]
		committee, err := helpers.BeaconCommitteeFromState(context.Background(), state, att.Data.Slot, att.Data.CommitteeIndex)
		require.NoError(t, err)
		idxAtt, err := attestation.ConvertToIndexed(ctx, atts[i], committee)
		require.NoError(t, err, "Could not convert attestation to indexed")
		indexedAtts[i] = idxAtt
	}
	for i := 0; i < len(atts2); i++ {
		att := atts2[i]
		committee, err := helpers.BeaconCommitteeFromState(context.Background(), state, att.Data.Slot, att.Data.CommitteeIndex)
		require.NoError(t, err)
		idxAtt, err := attestation.ConvertToIndexed(ctx, atts2[i], committee)
		require.NoError(t, err, "Could not convert attestation to indexed")
		indexedAtts[i+len(atts)] = idxAtt
	}

	bs := &Server{
		BeaconDB:           db,
		GenesisTimeFetcher: &chainMock.ChainService{State: state},
		HeadFetcher:        &chainMock.ChainService{State: state},
		StateGen:           stategen.New(db),
	}
	err := db.SaveStateSummary(ctx, &ethpb.StateSummary{
		Root: targetRoot1[:],
		Slot: 1,
	})
	require.NoError(t, err)

	err = db.SaveStateSummary(ctx, &ethpb.StateSummary{
		Root: targetRoot2[:],
		Slot: 2,
	})
	require.NoError(t, err)

	require.NoError(t, db.SaveState(ctx, state, bytesutil.ToBytes32(targetRoot1[:])))
	require.NoError(t, state.SetSlot(state.Slot()+1))
	require.NoError(t, db.SaveState(ctx, state, bytesutil.ToBytes32(targetRoot2[:])))
	res, err := bs.ListIndexedAttestations(ctx, &ethpb.ListIndexedAttestationsRequest{
		QueryFilter: &ethpb.ListIndexedAttestationsRequest_GenesisEpoch{
			GenesisEpoch: true,
		},
	})
	require.NoError(t, err)
	assert.Equal(t, len(indexedAtts), len(res.IndexedAttestations), "Incorrect indexted attestations length")
	sort.Slice(indexedAtts, func(i, j int) bool {
		return indexedAtts[i].Data.Slot < indexedAtts[j].Data.Slot
	})
	sort.Slice(res.IndexedAttestations, func(i, j int) bool {
		return res.IndexedAttestations[i].Data.Slot < res.IndexedAttestations[j].Data.Slot
	})

	assert.DeepEqual(t, indexedAtts, res.IndexedAttestations, "Incorrect list indexed attestations response")
}

func TestServer_ListIndexedAttestations_OldEpoch(t *testing.T) {
	params.SetupTestConfigCleanup(t)
	params.OverrideBeaconConfig(params.MainnetConfig())
	db := dbTest.SetupDB(t)
	helpers.ClearCache()
	ctx := context.Background()

	blockRoot := bytesutil.ToBytes32([]byte("root"))
	count := params.BeaconConfig().SlotsPerEpoch
	atts := make([]*ethpb.Attestation, 0, count)
	epoch := types.Epoch(50)
	startSlot, err := slots.EpochStart(epoch)
	require.NoError(t, err)

	for i := startSlot; i < count; i++ {
		blockExample := &ethpb.SignedBeaconBlock{
			Block: &ethpb.BeaconBlock{
				Body: &ethpb.BeaconBlockBody{
					Attestations: []*ethpb.Attestation{
						{
							Data: &ethpb.AttestationData{
								BeaconBlockRoot: blockRoot[:],
								Slot:            i,
								CommitteeIndex:  0,
								Target: &ethpb.Checkpoint{
									Epoch: epoch,
									Root:  make([]byte, fieldparams.RootLength),
								},
							},
							AggregationBits: bitfield.Bitlist{0b11},
						},
					},
				},
			},
		}
<<<<<<< HEAD
		wsb, err := consensusblocks.NewSignedBeaconBlock(blockExample)
		require.NoError(t, err)
		require.NoError(t, db.SaveBlock(ctx, wsb))
=======
		util.SaveBlock(t, ctx, db, blockExample)
>>>>>>> f8b4d8c5
		atts = append(atts, blockExample.Block.Body.Attestations...)
	}

	// We setup 128 validators.
	numValidators := uint64(128)
	state, _ := util.DeterministicGenesisState(t, numValidators)

	randaoMixes := make([][]byte, params.BeaconConfig().EpochsPerHistoricalVector)
	for i := 0; i < len(randaoMixes); i++ {
		randaoMixes[i] = make([]byte, fieldparams.RootLength)
	}
	require.NoError(t, state.SetRandaoMixes(randaoMixes))
	require.NoError(t, state.SetSlot(startSlot))

	// Next up we convert the test attestations to indexed form:
	indexedAtts := make([]*ethpb.IndexedAttestation, len(atts))
	for i := 0; i < len(atts); i++ {
		att := atts[i]
		committee, err := helpers.BeaconCommitteeFromState(context.Background(), state, att.Data.Slot, att.Data.CommitteeIndex)
		require.NoError(t, err)
		idxAtt, err := attestation.ConvertToIndexed(ctx, atts[i], committee)
		require.NoError(t, err, "Could not convert attestation to indexed")
		indexedAtts[i] = idxAtt
	}

	bs := &Server{
		BeaconDB: db,
		GenesisTimeFetcher: &chainMock.ChainService{
			Genesis: time.Now(),
		},
		StateGen: stategen.New(db),
	}
	err = db.SaveStateSummary(ctx, &ethpb.StateSummary{
		Root: blockRoot[:],
		Slot: params.BeaconConfig().SlotsPerEpoch.Mul(uint64(epoch)),
	})
	require.NoError(t, err)
	require.NoError(t, db.SaveState(ctx, state, bytesutil.ToBytes32([]byte("root"))))
	res, err := bs.ListIndexedAttestations(ctx, &ethpb.ListIndexedAttestationsRequest{
		QueryFilter: &ethpb.ListIndexedAttestationsRequest_Epoch{
			Epoch: epoch,
		},
	})
	require.NoError(t, err)
	require.DeepEqual(t, indexedAtts, res.IndexedAttestations, "Incorrect list indexed attestations response")
}

func TestServer_AttestationPool_Pagination_ExceedsMaxPageSize(t *testing.T) {
	ctx := context.Background()
	bs := &Server{}
	exceedsMax := int32(cmd.Get().MaxRPCPageSize + 1)

	wanted := fmt.Sprintf("Requested page size %d can not be greater than max size %d", exceedsMax, cmd.Get().MaxRPCPageSize)
	req := &ethpb.AttestationPoolRequest{PageToken: strconv.Itoa(0), PageSize: exceedsMax}
	_, err := bs.AttestationPool(ctx, req)
	assert.ErrorContains(t, wanted, err)
}

func TestServer_AttestationPool_Pagination_OutOfRange(t *testing.T) {
	ctx := context.Background()
	bs := &Server{
		AttestationsPool: attestations.NewPool(),
	}

	atts := []*ethpb.Attestation{
		{
			Data: &ethpb.AttestationData{
				Slot:            1,
				BeaconBlockRoot: bytesutil.PadTo([]byte{1}, 32),
				Source:          &ethpb.Checkpoint{Root: bytesutil.PadTo([]byte{1}, 32)},
				Target:          &ethpb.Checkpoint{Root: bytesutil.PadTo([]byte{1}, 32)},
			},
			AggregationBits: bitfield.Bitlist{0b1101},
			Signature:       bytesutil.PadTo([]byte{1}, fieldparams.BLSSignatureLength),
		},
		{
			Data: &ethpb.AttestationData{
				Slot:            2,
				BeaconBlockRoot: bytesutil.PadTo([]byte{2}, 32),
				Source:          &ethpb.Checkpoint{Root: bytesutil.PadTo([]byte{2}, 32)},
				Target:          &ethpb.Checkpoint{Root: bytesutil.PadTo([]byte{2}, 32)},
			},
			AggregationBits: bitfield.Bitlist{0b1101},
			Signature:       bytesutil.PadTo([]byte{2}, fieldparams.BLSSignatureLength),
		},
		{
			Data: &ethpb.AttestationData{
				Slot:            3,
				BeaconBlockRoot: bytesutil.PadTo([]byte{3}, 32),
				Source:          &ethpb.Checkpoint{Root: bytesutil.PadTo([]byte{3}, 32)},
				Target:          &ethpb.Checkpoint{Root: bytesutil.PadTo([]byte{3}, 32)},
			},
			AggregationBits: bitfield.Bitlist{0b1101},
			Signature:       bytesutil.PadTo([]byte{3}, fieldparams.BLSSignatureLength),
		},
	}
	require.NoError(t, bs.AttestationsPool.SaveAggregatedAttestations(atts))

	req := &ethpb.AttestationPoolRequest{
		PageToken: strconv.Itoa(1),
		PageSize:  100,
	}
	wanted := fmt.Sprintf("page start %d >= list %d", req.PageSize, len(atts))
	_, err := bs.AttestationPool(ctx, req)
	assert.ErrorContains(t, wanted, err)
}

func TestServer_AttestationPool_Pagination_DefaultPageSize(t *testing.T) {
	ctx := context.Background()
	bs := &Server{
		AttestationsPool: attestations.NewPool(),
	}

	atts := make([]*ethpb.Attestation, params.BeaconConfig().DefaultPageSize+1)
	for i := 0; i < len(atts); i++ {
		att := util.NewAttestation()
		att.Data.Slot = types.Slot(i)
		atts[i] = att
	}
	require.NoError(t, bs.AttestationsPool.SaveAggregatedAttestations(atts))

	req := &ethpb.AttestationPoolRequest{}
	res, err := bs.AttestationPool(ctx, req)
	require.NoError(t, err)
	assert.Equal(t, params.BeaconConfig().DefaultPageSize, len(res.Attestations), "Unexpected number of attestations")
	assert.Equal(t, params.BeaconConfig().DefaultPageSize+1, int(res.TotalSize), "Unexpected total size")
}

func TestServer_AttestationPool_Pagination_CustomPageSize(t *testing.T) {
	ctx := context.Background()
	bs := &Server{
		AttestationsPool: attestations.NewPool(),
	}

	numAtts := 100
	atts := make([]*ethpb.Attestation, numAtts)
	for i := 0; i < len(atts); i++ {
		att := util.NewAttestation()
		att.Data.Slot = types.Slot(i)
		atts[i] = att
	}
	require.NoError(t, bs.AttestationsPool.SaveAggregatedAttestations(atts))
	tests := []struct {
		req *ethpb.AttestationPoolRequest
		res *ethpb.AttestationPoolResponse
	}{
		{
			req: &ethpb.AttestationPoolRequest{
				PageToken: strconv.Itoa(1),
				PageSize:  3,
			},
			res: &ethpb.AttestationPoolResponse{
				NextPageToken: "2",
				TotalSize:     int32(numAtts),
			},
		},
		{
			req: &ethpb.AttestationPoolRequest{
				PageToken: strconv.Itoa(3),
				PageSize:  30,
			},
			res: &ethpb.AttestationPoolResponse{
				NextPageToken: "",
				TotalSize:     int32(numAtts),
			},
		},
		{
			req: &ethpb.AttestationPoolRequest{
				PageToken: strconv.Itoa(0),
				PageSize:  int32(numAtts),
			},
			res: &ethpb.AttestationPoolResponse{
				NextPageToken: "",
				TotalSize:     int32(numAtts),
			},
		},
	}
	for _, tt := range tests {
		res, err := bs.AttestationPool(ctx, tt.req)
		require.NoError(t, err)
		assert.Equal(t, tt.res.TotalSize, res.TotalSize, "Unexpected total size")
		assert.Equal(t, tt.res.NextPageToken, res.NextPageToken, "Unexpected next page token")
	}
}

func TestServer_StreamIndexedAttestations_ContextCanceled(t *testing.T) {
	ctx := context.Background()
	ctx, cancel := context.WithCancel(ctx)
	chainService := &chainMock.ChainService{}
	server := &Server{
		Ctx:                 ctx,
		AttestationNotifier: chainService.OperationNotifier(),
		GenesisTimeFetcher: &chainMock.ChainService{
			Genesis: time.Now(),
		},
	}

	exitRoutine := make(chan bool)
	ctrl := gomock.NewController(t)
	defer ctrl.Finish()
	mockStream := mock.NewMockBeaconChain_StreamIndexedAttestationsServer(ctrl)
	mockStream.EXPECT().Context().Return(ctx).AnyTimes()
	go func(tt *testing.T) {
		err := server.StreamIndexedAttestations(&emptypb.Empty{}, mockStream)
		assert.ErrorContains(t, "Context canceled", err)
		<-exitRoutine
	}(t)
	cancel()
	exitRoutine <- true
}

func TestServer_StreamIndexedAttestations_OK(t *testing.T) {
	params.SetupTestConfigCleanup(t)
	params.OverrideBeaconConfig(params.MainnetConfig())
	db := dbTest.SetupDB(t)
	exitRoutine := make(chan bool)
	ctrl := gomock.NewController(t)
	defer ctrl.Finish()
	ctx := context.Background()

	numValidators := 64
	headState, privKeys := util.DeterministicGenesisState(t, uint64(numValidators))
	b := util.NewBeaconBlock()
<<<<<<< HEAD
	wsb, err := consensusblocks.NewSignedBeaconBlock(b)
	require.NoError(t, err)
	require.NoError(t, db.SaveBlock(ctx, wsb))
=======
	util.SaveBlock(t, ctx, db, b)
>>>>>>> f8b4d8c5
	gRoot, err := b.Block.HashTreeRoot()
	require.NoError(t, err)
	require.NoError(t, db.SaveGenesisBlockRoot(ctx, gRoot))
	require.NoError(t, db.SaveState(ctx, headState, gRoot))

	activeIndices, err := helpers.ActiveValidatorIndices(ctx, headState, 0)
	require.NoError(t, err)
	epoch := types.Epoch(0)
	attesterSeed, err := helpers.Seed(headState, epoch, params.BeaconConfig().DomainBeaconAttester)
	require.NoError(t, err)
	committees, err := computeCommittees(context.Background(), params.BeaconConfig().SlotsPerEpoch.Mul(uint64(epoch)), activeIndices, attesterSeed)
	require.NoError(t, err)

	count := params.BeaconConfig().SlotsPerEpoch
	// We generate attestations for each validator per slot per epoch.
	atts := make(map[[32]byte][]*ethpb.Attestation)
	for i := types.Slot(0); i < count; i++ {
		comms := committees[i].Committees
		for j := 0; j < numValidators; j++ {
			var indexInCommittee uint64
			var committeeIndex types.CommitteeIndex
			var committeeLength int
			var found bool
			for comIndex, item := range comms {
				for n, idx := range item.ValidatorIndices {
					if types.ValidatorIndex(j) == idx {
						indexInCommittee = uint64(n)
						committeeIndex = types.CommitteeIndex(comIndex)
						committeeLength = len(item.ValidatorIndices)
						found = true
						break
					}
				}
			}
			if !found {
				continue
			}
			attExample := &ethpb.Attestation{
				Data: &ethpb.AttestationData{
					BeaconBlockRoot: bytesutil.PadTo([]byte("root"), 32),
					Slot:            i,
					Source: &ethpb.Checkpoint{
						Epoch: 0,
						Root:  gRoot[:],
					},
					Target: &ethpb.Checkpoint{
						Epoch: 0,
						Root:  gRoot[:],
					},
				},
			}
			domain, err := signing.Domain(headState.Fork(), 0, params.BeaconConfig().DomainBeaconAttester, headState.GenesisValidatorsRoot())
			require.NoError(t, err)
			encoded, err := signing.ComputeSigningRoot(attExample.Data, domain)
			require.NoError(t, err)
			sig := privKeys[j].Sign(encoded[:])
			attExample.Signature = sig.Marshal()
			attExample.Data.CommitteeIndex = committeeIndex
			aggregationBitfield := bitfield.NewBitlist(uint64(committeeLength))
			aggregationBitfield.SetBitAt(indexInCommittee, true)
			attExample.AggregationBits = aggregationBitfield
			atts[encoded] = append(atts[encoded], attExample)
		}
	}

	chainService := &chainMock.ChainService{}
	server := &Server{
		BeaconDB: db,
		Ctx:      context.Background(),
		HeadFetcher: &chainMock.ChainService{
			State: headState,
		},
		GenesisTimeFetcher: &chainMock.ChainService{
			Genesis: time.Now(),
		},
		AttestationNotifier:         chainService.OperationNotifier(),
		CollectedAttestationsBuffer: make(chan []*ethpb.Attestation, 1),
		StateGen:                    stategen.New(db),
	}

	for dataRoot, sameDataAtts := range atts {
		aggAtts, err := attaggregation.Aggregate(sameDataAtts)
		require.NoError(t, err)
		atts[dataRoot] = aggAtts
	}

	// Next up we convert the test attestations to indexed form.
	attsByTarget := make(map[[32]byte][]*ethpb.Attestation)
	for _, dataRootAtts := range atts {
		targetRoot := bytesutil.ToBytes32(dataRootAtts[0].Data.Target.Root)
		attsByTarget[targetRoot] = append(attsByTarget[targetRoot], dataRootAtts...)
	}

	allAtts := make([]*ethpb.Attestation, 0)
	indexedAtts := make(map[[32]byte][]*ethpb.IndexedAttestation)
	for dataRoot, aggAtts := range attsByTarget {
		allAtts = append(allAtts, aggAtts...)
		for _, att := range aggAtts {
			committee := committees[att.Data.Slot].Committees[att.Data.CommitteeIndex]
			idxAtt, err := attestation.ConvertToIndexed(ctx, att, committee.ValidatorIndices)
			require.NoError(t, err)
			indexedAtts[dataRoot] = append(indexedAtts[dataRoot], idxAtt)
		}
	}

	attsSent := 0
	mockStream := mock.NewMockBeaconChain_StreamIndexedAttestationsServer(ctrl)
	for _, atts := range indexedAtts {
		for _, att := range atts {
			if attsSent == len(allAtts)-1 {
				mockStream.EXPECT().Send(att).Do(func(arg0 interface{}) {
					exitRoutine <- true
				})
				t.Log("cancelled")
			} else {
				mockStream.EXPECT().Send(att)
				attsSent++
			}
		}
	}
	mockStream.EXPECT().Context().Return(ctx).AnyTimes()

	go func(tt *testing.T) {
		assert.NoError(tt, server.StreamIndexedAttestations(&emptypb.Empty{}, mockStream), "Could not call RPC method")
	}(t)

	server.CollectedAttestationsBuffer <- allAtts
	<-exitRoutine
}

func TestServer_StreamAttestations_ContextCanceled(t *testing.T) {
	ctx := context.Background()

	ctx, cancel := context.WithCancel(ctx)
	chainService := &chainMock.ChainService{}
	server := &Server{
		Ctx:                 ctx,
		AttestationNotifier: chainService.OperationNotifier(),
	}

	exitRoutine := make(chan bool)
	ctrl := gomock.NewController(t)
	defer ctrl.Finish()
	mockStream := mock.NewMockBeaconChain_StreamAttestationsServer(ctrl)
	mockStream.EXPECT().Context().Return(ctx)
	go func(tt *testing.T) {
		err := server.StreamAttestations(
			&emptypb.Empty{},
			mockStream,
		)
		assert.ErrorContains(tt, "Context canceled", err)
		<-exitRoutine
	}(t)
	cancel()
	exitRoutine <- true
}

func TestServer_StreamAttestations_OnSlotTick(t *testing.T) {
	exitRoutine := make(chan bool)
	ctrl := gomock.NewController(t)
	defer ctrl.Finish()
	ctx := context.Background()
	chainService := &chainMock.ChainService{}
	server := &Server{
		Ctx:                 ctx,
		AttestationNotifier: chainService.OperationNotifier(),
	}

	atts := []*ethpb.Attestation{
		util.HydrateAttestation(&ethpb.Attestation{Data: &ethpb.AttestationData{Slot: 1}, AggregationBits: bitfield.Bitlist{0b1101}}),
		util.HydrateAttestation(&ethpb.Attestation{Data: &ethpb.AttestationData{Slot: 2}, AggregationBits: bitfield.Bitlist{0b1101}}),
		util.HydrateAttestation(&ethpb.Attestation{Data: &ethpb.AttestationData{Slot: 3}, AggregationBits: bitfield.Bitlist{0b1101}}),
	}

	mockStream := mock.NewMockBeaconChain_StreamAttestationsServer(ctrl)
	mockStream.EXPECT().Send(atts[0])
	mockStream.EXPECT().Send(atts[1])
	mockStream.EXPECT().Send(atts[2]).Do(func(arg0 interface{}) {
		exitRoutine <- true
	})
	mockStream.EXPECT().Context().Return(ctx).AnyTimes()

	go func(tt *testing.T) {
		assert.NoError(tt, server.StreamAttestations(&emptypb.Empty{}, mockStream), "Could not call RPC method")
	}(t)
	for i := 0; i < len(atts); i++ {
		// Send in a loop to ensure it is delivered (busy wait for the service to subscribe to the state feed).
		for sent := 0; sent == 0; {
			sent = server.AttestationNotifier.OperationFeed().Send(&feed.Event{
				Type: operation.UnaggregatedAttReceived,
				Data: &operation.UnAggregatedAttReceivedData{Attestation: atts[i]},
			})
		}
	}
	<-exitRoutine
}<|MERGE_RESOLUTION|>--- conflicted
+++ resolved
@@ -95,13 +95,7 @@
 	signedBlock.Block.Body.Attestations = []*ethpb.Attestation{att}
 	root, err := signedBlock.Block.HashTreeRoot()
 	require.NoError(t, err)
-<<<<<<< HEAD
-	wsb, err := consensusblocks.NewSignedBeaconBlock(signedBlock)
-	require.NoError(t, err)
-	require.NoError(t, db.SaveBlock(ctx, wsb))
-=======
 	util.SaveBlock(t, ctx, db, signedBlock)
->>>>>>> f8b4d8c5
 	require.NoError(t, db.SaveGenesisBlockRoot(ctx, root))
 	wanted := &ethpb.ListAttestationsResponse{
 		Attestations:  []*ethpb.Attestation{att},
@@ -138,13 +132,7 @@
 				AggregationBits: bitfield.Bitlist{0b11},
 			},
 		}
-<<<<<<< HEAD
-		wsb, err := consensusblocks.NewSignedBeaconBlock(blockExample)
-		require.NoError(t, err)
-		require.NoError(t, db.SaveBlock(ctx, wsb))
-=======
 		util.SaveBlock(t, ctx, db, blockExample)
->>>>>>> f8b4d8c5
 		atts = append(atts, blockExample.Block.Body.Attestations...)
 	}
 
@@ -295,13 +283,7 @@
 					AggregationBits: bitfield.Bitlist{0b11},
 				}),
 			}
-<<<<<<< HEAD
-			wsb, err := consensusblocks.NewSignedBeaconBlock(blockExample)
-			require.NoError(t, err)
-			require.NoError(t, db.SaveBlock(ctx, wsb))
-=======
 			util.SaveBlock(t, ctx, db, blockExample)
->>>>>>> f8b4d8c5
 			atts = append(atts, blockExample.Block.Body.Attestations...)
 		}
 	}
@@ -410,13 +392,7 @@
 				},
 			},
 		})
-<<<<<<< HEAD
-		wsb, err := consensusblocks.NewSignedBeaconBlock(blockExample)
-		require.NoError(t, err)
-		require.NoError(t, db.SaveBlock(ctx, wsb))
-=======
 		util.SaveBlock(t, ctx, db, blockExample)
->>>>>>> f8b4d8c5
 		atts = append(atts, blockExample.Block.Body.Attestations...)
 	}
 
@@ -467,13 +443,7 @@
 				AggregationBits: bitfield.Bitlist{0b11},
 			},
 		}
-<<<<<<< HEAD
-		wsb, err := consensusblocks.NewSignedBeaconBlock(blockExample)
-		require.NoError(t, err)
-		require.NoError(t, db.SaveBlock(ctx, wsb))
-=======
 		util.SaveBlock(t, ctx, db, blockExample)
->>>>>>> f8b4d8c5
 		atts = append(atts, blockExample.Block.Body.Attestations...)
 	}
 
@@ -563,13 +533,7 @@
 				AggregationBits: bitfield.NewBitlist(128 / uint64(params.BeaconConfig().SlotsPerEpoch)),
 			},
 		}
-<<<<<<< HEAD
-		wsb, err := consensusblocks.NewSignedBeaconBlock(blockExample)
-		require.NoError(t, err)
-		require.NoError(t, db.SaveBlock(ctx, wsb))
-=======
 		util.SaveBlock(t, ctx, db, blockExample)
->>>>>>> f8b4d8c5
 		if i%2 == 0 {
 			atts = append(atts, blockExample.Block.Body.Attestations...)
 		} else {
@@ -674,13 +638,7 @@
 				},
 			},
 		}
-<<<<<<< HEAD
-		wsb, err := consensusblocks.NewSignedBeaconBlock(blockExample)
-		require.NoError(t, err)
-		require.NoError(t, db.SaveBlock(ctx, wsb))
-=======
 		util.SaveBlock(t, ctx, db, blockExample)
->>>>>>> f8b4d8c5
 		atts = append(atts, blockExample.Block.Body.Attestations...)
 	}
 
@@ -904,13 +862,7 @@
 	numValidators := 64
 	headState, privKeys := util.DeterministicGenesisState(t, uint64(numValidators))
 	b := util.NewBeaconBlock()
-<<<<<<< HEAD
-	wsb, err := consensusblocks.NewSignedBeaconBlock(b)
-	require.NoError(t, err)
-	require.NoError(t, db.SaveBlock(ctx, wsb))
-=======
 	util.SaveBlock(t, ctx, db, b)
->>>>>>> f8b4d8c5
 	gRoot, err := b.Block.HashTreeRoot()
 	require.NoError(t, err)
 	require.NoError(t, db.SaveGenesisBlockRoot(ctx, gRoot))
