package validator

import (
	"context"
	"errors"
	"testing"

	"github.com/ethereum/go-ethereum/common"
	"github.com/holiman/uint256"
	types "github.com/prysmaticlabs/eth2-types"
	chainMock "github.com/prysmaticlabs/prysm/beacon-chain/blockchain/testing"
	"github.com/prysmaticlabs/prysm/beacon-chain/cache"
	dbTest "github.com/prysmaticlabs/prysm/beacon-chain/db/testing"
	powtesting "github.com/prysmaticlabs/prysm/beacon-chain/powchain/testing"
	"github.com/prysmaticlabs/prysm/beacon-chain/state"
	"github.com/prysmaticlabs/prysm/config/params"
	"github.com/prysmaticlabs/prysm/encoding/bytesutil"
	pb "github.com/prysmaticlabs/prysm/proto/engine/v1"
	ethpb "github.com/prysmaticlabs/prysm/proto/prysm/v1alpha1"
	"github.com/prysmaticlabs/prysm/proto/prysm/v1alpha1/wrapper"
	"github.com/prysmaticlabs/prysm/testing/require"
	"github.com/prysmaticlabs/prysm/testing/util"
)

func Test_tDStringToUint256(t *testing.T) {
	i, err := tDStringToUint256("0x0")
	require.NoError(t, err)
	require.DeepEqual(t, uint256.NewInt(0), i)

	i, err = tDStringToUint256("0x10000")
	require.NoError(t, err)
	require.DeepEqual(t, uint256.NewInt(65536), i)

	_, err = tDStringToUint256("100")
	require.ErrorContains(t, "hex string without 0x prefix", err)

	_, err = tDStringToUint256("0xzzzzzz")
	require.ErrorContains(t, "invalid hex string", err)

	_, err = tDStringToUint256("0xFFFFFFFFFFFFFFFFFFFFFFFFFFFFFFFFFFFFFFFFFFFFFFFFFFFFFFFFFFFFFFFF" +
		"FFFFFFFFFFFFFFFFFFFFFFFFFFFFFFFFFFFFFFFFFFFFFFFFFFFFFFFFFFFFFFFFFFFFFFFFFFFFFFFFFFFFFFFFFFFFF")
	require.ErrorContains(t, "hex number > 256 bits", err)
}

func TestServer_activationEpochNotReached(t *testing.T) {
	require.Equal(t, false, activationEpochNotReached(0))

	cfg := params.BeaconConfig()
	cfg.TerminalBlockHash = common.BytesToHash(bytesutil.PadTo([]byte{0x01}, 32))
	cfg.TerminalBlockHashActivationEpoch = 1
	params.OverrideBeaconConfig(cfg)

	require.Equal(t, true, activationEpochNotReached(0))
	require.Equal(t, false, activationEpochNotReached(params.BeaconConfig().SlotsPerEpoch+1))
}

func TestServer_getExecutionPayload(t *testing.T) {
	nonTransitionSt, _ := util.DeterministicGenesisStateBellatrix(t, 1)
	b1pb := util.NewBeaconBlock()
	b1r, err := b1pb.Block.HashTreeRoot()
	require.NoError(t, err)
	b1, err := wrapper.WrappedSignedBeaconBlock(b1pb)
	require.NoError(t, err)
	require.NoError(t, nonTransitionSt.SetFinalizedCheckpoint(&ethpb.Checkpoint{
		Root: b1r[:],
	}))

	transitionSt, _ := util.DeterministicGenesisStateBellatrix(t, 1)
	require.NoError(t, transitionSt.SetLatestExecutionPayloadHeader(&ethpb.ExecutionPayloadHeader{BlockNumber: 1}))
	b2pb := util.NewBeaconBlockBellatrix()
	b2r, err := b2pb.Block.HashTreeRoot()
	require.NoError(t, err)
	b2, err := wrapper.WrappedSignedBeaconBlock(b2pb)
	require.NoError(t, err)
	require.NoError(t, transitionSt.SetFinalizedCheckpoint(&ethpb.Checkpoint{
		Root: b2r[:],
	}))

	beaconDB := dbTest.SetupDB(t)
	require.NoError(t, beaconDB.SaveBlock(context.Background(), b1))
	require.NoError(t, beaconDB.SaveBlock(context.Background(), b2))
	require.NoError(t, beaconDB.SaveFeeRecipientsByValidatorIDs(context.Background(), []types.ValidatorIndex{0}, []common.Address{{}}))

	tests := []struct {
		name              string
		st                state.BeaconState
		errString         string
		forkchoiceErr     error
		payloadID         *pb.PayloadIDBytes
		terminalBlockHash common.Hash
		activationEpoch   types.Epoch
		validatorIndx     types.ValidatorIndex
	}{
		{
			name:      "transition completed, nil payload id",
			st:        transitionSt,
			errString: "nil payload id",
		},
		{
			name:      "transition completed, happy case (has fee recipient in Db)",
			st:        transitionSt,
			payloadID: &pb.PayloadIDBytes{0x1},
		},
		{
			name:          "transition completed, happy case (doesn't have fee recipient in Db)",
			st:            transitionSt,
			payloadID:     &pb.PayloadIDBytes{0x1},
			validatorIndx: 1,
		},
		{
			name:          "transition completed, happy case, payload ID cached)",
			st:            transitionSt,
			validatorIndx: 100,
		},
		{
			name:          "transition completed, could not prepare payload",
			st:            transitionSt,
			forkchoiceErr: errors.New("fork choice error"),
			errString:     "could not prepare payload",
		},
		{
			name:      "transition not-completed, latest exec block is nil",
			st:        nonTransitionSt,
			errString: "latest execution block is nil",
		},
		{
			name:              "transition not-completed, activation epoch not reached",
			st:                nonTransitionSt,
			terminalBlockHash: [32]byte{0x1},
			activationEpoch:   1,
		},
	}
	for _, tt := range tests {
		t.Run(tt.name, func(t *testing.T) {
			cfg := params.BeaconConfig()
			cfg.TerminalBlockHash = tt.terminalBlockHash
			cfg.TerminalBlockHashActivationEpoch = tt.activationEpoch
			params.OverrideBeaconConfig(cfg)

			vs := &Server{
				ExecutionEngineCaller:  &powtesting.EngineClient{PayloadIDBytes: tt.payloadID, ErrForkchoiceUpdated: tt.forkchoiceErr},
				HeadFetcher:            &chainMock.ChainService{State: tt.st},
				BeaconDB:               beaconDB,
				ProposerSlotIndexCache: cache.NewProposerPayloadIDsCache(),
			}
<<<<<<< HEAD
			vs.ProposerSlotIndexCache.SetProposerAndPayloadIDs(tt.st.Slot(), 100, 100)
=======
			vs.ProposerSlotIndexCache.SetProposerAndPayloadIDs(tt.st.Slot(), 100, [8]byte{100})
>>>>>>> c8b2d461
			_, err := vs.getExecutionPayload(context.Background(), tt.st.Slot(), tt.validatorIndx)
			if tt.errString != "" {
				require.ErrorContains(t, tt.errString, err)
			} else {
				require.NoError(t, err)
			}
		})
	}
}

func TestServer_getPowBlockHashAtTerminalTotalDifficulty(t *testing.T) {
	tests := []struct {
		name                  string
		paramsTd              string
		currentPowBlock       *pb.ExecutionBlock
		parentPowBlock        *pb.ExecutionBlock
		errLatestExecutionBlk error
		wantTerminalBlockHash []byte
		wantExists            bool
		errString             string
	}{
		{
			name:      "config td overflows",
			paramsTd:  "1115792089237316195423570985008687907853269984665640564039457584007913129638912",
			errString: "could not convert terminal total difficulty to uint256",
		},
		{
			name:                  "could not get latest execution block",
			paramsTd:              "1",
			errLatestExecutionBlk: errors.New("blah"),
			errString:             "could not get latest execution block",
		},
		{
			name:      "nil latest execution block",
			paramsTd:  "1",
			errString: "latest execution block is nil",
		},
		{
			name:     "current execution block invalid TD",
			paramsTd: "1",
			currentPowBlock: &pb.ExecutionBlock{
				Hash:            []byte{'a'},
				TotalDifficulty: "1115792089237316195423570985008687907853269984665640564039457584007913129638912",
			},
			errString: "could not convert total difficulty to uint256",
		},
		{
			name:     "current execution block has zero hash parent",
			paramsTd: "2",
			currentPowBlock: &pb.ExecutionBlock{
				Hash:            []byte{'a'},
				ParentHash:      params.BeaconConfig().ZeroHash[:],
				TotalDifficulty: "0x3",
			},
		},
		{
			name:     "could not get parent block",
			paramsTd: "2",
			currentPowBlock: &pb.ExecutionBlock{
				Hash:            []byte{'a'},
				ParentHash:      []byte{'b'},
				TotalDifficulty: "0x3",
			},
			errString: "could not get parent execution block",
		},
		{
			name:     "parent execution block invalid TD",
			paramsTd: "2",
			currentPowBlock: &pb.ExecutionBlock{
				Hash:            []byte{'a'},
				ParentHash:      []byte{'b'},
				TotalDifficulty: "0x3",
			},
			parentPowBlock: &pb.ExecutionBlock{
				Hash:            []byte{'b'},
				ParentHash:      []byte{'c'},
				TotalDifficulty: "1",
			},
			errString: "could not convert total difficulty to uint256",
		},
		{
			name:     "happy case",
			paramsTd: "2",
			currentPowBlock: &pb.ExecutionBlock{
				Hash:            []byte{'a'},
				ParentHash:      []byte{'b'},
				TotalDifficulty: "0x3",
			},
			parentPowBlock: &pb.ExecutionBlock{
				Hash:            []byte{'b'},
				ParentHash:      []byte{'c'},
				TotalDifficulty: "0x1",
			},
			wantExists:            true,
			wantTerminalBlockHash: []byte{'a'},
		},
		{
			name:     "ttd not reached",
			paramsTd: "3",
			currentPowBlock: &pb.ExecutionBlock{
				Hash:            []byte{'a'},
				ParentHash:      []byte{'b'},
				TotalDifficulty: "0x2",
			},
			parentPowBlock: &pb.ExecutionBlock{
				Hash:            []byte{'b'},
				ParentHash:      []byte{'c'},
				TotalDifficulty: "0x1",
			},
		},
	}
	for _, tt := range tests {
		t.Run(tt.name, func(t *testing.T) {
			cfg := params.BeaconConfig()
			cfg.TerminalTotalDifficulty = tt.paramsTd
			params.OverrideBeaconConfig(cfg)
			var m map[[32]byte]*pb.ExecutionBlock
			if tt.parentPowBlock != nil {
				m = map[[32]byte]*pb.ExecutionBlock{
					bytesutil.ToBytes32(tt.parentPowBlock.Hash): tt.parentPowBlock,
				}
			}
			vs := &Server{
				ExecutionEngineCaller: &powtesting.EngineClient{
					ErrLatestExecBlock: tt.errLatestExecutionBlk,
					ExecutionBlock:     tt.currentPowBlock,
					BlockByHashMap:     m,
				},
			}
			b, e, err := vs.getPowBlockHashAtTerminalTotalDifficulty(context.Background())
			if tt.errString != "" {
				require.ErrorContains(t, tt.errString, err)
			} else {
				require.NoError(t, err)
				require.DeepEqual(t, tt.wantExists, e)
				require.DeepEqual(t, tt.wantTerminalBlockHash, b)
			}
		})
	}
}

func TestServer_getTerminalBlockHashIfExists(t *testing.T) {
	tests := []struct {
		name                  string
		paramsTerminalHash    []byte
		paramsTd              string
		currentPowBlock       *pb.ExecutionBlock
		parentPowBlock        *pb.ExecutionBlock
		wantTerminalBlockHash []byte
		wantExists            bool
		errString             string
	}{
		{
			name:               "use terminal block hash, doesn't exist",
			paramsTerminalHash: []byte{'a'},
			errString:          "could not fetch height for hash",
		},
		{
			name: "use terminal block hash, exists",
			paramsTerminalHash: []byte{0xff, 0xff, 0xff, 0xff, 0xff, 0xff, 0xff, 0xff, 0xff, 0xff, 0xff, 0xff, 0xff, 0xff,
				0xff, 0xff, 0xff, 0xff, 0xff, 0xff, 0xff, 0xff, 0xff, 0xff, 0xff, 0xff, 0xff, 0xff, 0xff, 0xff, 0xff, 0xff},
			wantExists: true,
			wantTerminalBlockHash: []byte{0xff, 0xff, 0xff, 0xff, 0xff, 0xff, 0xff, 0xff, 0xff, 0xff, 0xff, 0xff, 0xff, 0xff,
				0xff, 0xff, 0xff, 0xff, 0xff, 0xff, 0xff, 0xff, 0xff, 0xff, 0xff, 0xff, 0xff, 0xff, 0xff, 0xff, 0xff, 0xff},
		},
		{
			name:     "use terminal total difficulty",
			paramsTd: "2",
			currentPowBlock: &pb.ExecutionBlock{
				Hash:            []byte{'a'},
				ParentHash:      []byte{'b'},
				TotalDifficulty: "0x3",
			},
			parentPowBlock: &pb.ExecutionBlock{
				Hash:            []byte{'b'},
				ParentHash:      []byte{'c'},
				TotalDifficulty: "0x1",
			},
			wantExists:            true,
			wantTerminalBlockHash: []byte{'a'},
		},
	}
	for _, tt := range tests {
		t.Run(tt.name, func(t *testing.T) {
			cfg := params.BeaconConfig()
			cfg.TerminalTotalDifficulty = tt.paramsTd
			cfg.TerminalBlockHash = common.BytesToHash(tt.paramsTerminalHash)
			params.OverrideBeaconConfig(cfg)
			var m map[[32]byte]*pb.ExecutionBlock
			if tt.parentPowBlock != nil {
				m = map[[32]byte]*pb.ExecutionBlock{
					bytesutil.ToBytes32(tt.parentPowBlock.Hash): tt.parentPowBlock,
				}
			}
			c := powtesting.NewPOWChain()
			c.HashesByHeight[0] = tt.wantTerminalBlockHash
			vs := &Server{
				Eth1BlockFetcher: c,
				ExecutionEngineCaller: &powtesting.EngineClient{
					ExecutionBlock: tt.currentPowBlock,
					BlockByHashMap: m,
				},
			}
			b, e, err := vs.getTerminalBlockHashIfExists(context.Background())
			if tt.errString != "" {
				require.ErrorContains(t, tt.errString, err)
				require.DeepEqual(t, tt.wantExists, e)
			} else {
				require.NoError(t, err)
				require.DeepEqual(t, tt.wantExists, e)
				require.DeepEqual(t, tt.wantTerminalBlockHash, b)
			}
		})
	}
}<|MERGE_RESOLUTION|>--- conflicted
+++ resolved
@@ -143,11 +143,7 @@
 				BeaconDB:               beaconDB,
 				ProposerSlotIndexCache: cache.NewProposerPayloadIDsCache(),
 			}
-<<<<<<< HEAD
-			vs.ProposerSlotIndexCache.SetProposerAndPayloadIDs(tt.st.Slot(), 100, 100)
-=======
 			vs.ProposerSlotIndexCache.SetProposerAndPayloadIDs(tt.st.Slot(), 100, [8]byte{100})
->>>>>>> c8b2d461
 			_, err := vs.getExecutionPayload(context.Background(), tt.st.Slot(), tt.validatorIndx)
 			if tt.errString != "" {
 				require.ErrorContains(t, tt.errString, err)
