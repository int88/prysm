<<<<<<< HEAD
load("@prysm//tools/go:def.bzl", "go_library")
load("@io_bazel_rules_go//go:def.bzl", "go_binary", "go_test")
load("@io_bazel_rules_docker//go:image.bzl", "go_image")
load("@io_bazel_rules_docker//container:container.bzl", "container_bundle", "container_image")
load("//tools:go_image.bzl", "go_image_alpine", "go_image_debug")
load("@io_bazel_rules_docker//contrib:push-all.bzl", "docker_push")

go_library(
    name = "go_default_library",
    srcs = [
        "log.go",
        "main.go",
        "usage.go",
    ],
    importpath = "github.com/prysmaticlabs/prysm/beacon-chain",
    visibility = ["//beacon-chain:__subpackages__"],
    deps = [
        "//beacon-chain/db:go_default_library",
        "//beacon-chain/flags:go_default_library",
        "//beacon-chain/node:go_default_library",
        "//beacon-chain/slasher/simulator:go_default_library",
        "//shared/cmd:go_default_library",
        "//shared/debug:go_default_library",
        "//shared/featureconfig:go_default_library",
        "//shared/fileutil:go_default_library",
        "//shared/journald:go_default_library",
        "//shared/logutil:go_default_library",
        "//shared/maxprocs:go_default_library",
        "//shared/tos:go_default_library",
        "//shared/version:go_default_library",
        "@com_github_ethereum_go_ethereum//log:go_default_library",
        "@com_github_ipfs_go_log_v2//:go_default_library",
        "@com_github_joonix_log//:go_default_library",
        "@com_github_sirupsen_logrus//:go_default_library",
        "@com_github_urfave_cli_v2//:go_default_library",
        "@com_github_x_cray_logrus_prefixed_formatter//:go_default_library",
    ],
)

go_image(
    name = "image",
    base = select({
        "//tools:base_image_alpine": "//tools:alpine_cc_image",
        "//tools:base_image_cc": "//tools:cc_image",
        "//conditions:default": "//tools:cc_image",
    }),
    binary = ":beacon-chain",
    tags = ["manual"],
    visibility = ["//visibility:private"],
)

container_image(
    name = "image_with_creation_time",
    base = "image",
    stamp = True,
)

container_bundle(
    name = "image_bundle",
    images = {
        "gcr.io/prysmaticlabs/prysm/beacon-chain:latest": ":image_with_creation_time",
        "gcr.io/prysmaticlabs/prysm/beacon-chain:{DOCKER_TAG}": ":image_with_creation_time",
        "index.docker.io/prysmaticlabs/prysm-beacon-chain:latest": ":image_with_creation_time",
        "index.docker.io/prysmaticlabs/prysm-beacon-chain:{DOCKER_TAG}": ":image_with_creation_time",
    },
    tags = ["manual"],
)

go_image_debug(
    name = "image_debug",
    image = ":image",
    tags = ["manual"],
)

container_bundle(
    name = "image_bundle_debug",
    images = {
        "gcr.io/prysmaticlabs/prysm/beacon-chain:latest-debug": ":image_debug",
        "gcr.io/prysmaticlabs/prysm/beacon-chain:{DOCKER_TAG}-debug": ":image_debug",
        "index.docker.io/prysmaticlabs/prysm-beacon-chain:latest-debug": ":image_debug",
        "index.docker.io/prysmaticlabs/prysm-beacon-chain:{DOCKER_TAG}-debug": ":image_debug",
    },
    tags = ["manual"],
)

go_image_alpine(
    name = "image_alpine",
    image = ":image",
    tags = ["manual"],
)

container_bundle(
    name = "image_bundle_alpine",
    images = {
        "gcr.io/prysmaticlabs/prysm/beacon-chain:latest-alpine": ":image_alpine",
        "gcr.io/prysmaticlabs/prysm/beacon-chain:{DOCKER_TAG}-alpine": ":image_alpine",
        "index.docker.io/prysmaticlabs/prysm-beacon-chain:latest-alpine": ":image_alpine",
        "index.docker.io/prysmaticlabs/prysm-beacon-chain:{DOCKER_TAG}-alpine": ":image_alpine",
    },
    tags = ["manual"],
)

docker_push(
    name = "push_images",
    bundle = ":image_bundle",
    tags = ["manual"],
)

docker_push(
    name = "push_images_debug",
    bundle = ":image_bundle_debug",
    tags = ["manual"],
)

docker_push(
    name = "push_images_alpine",
    bundle = ":image_bundle_alpine",
    tags = ["manual"],
)

go_binary(
    name = "beacon-chain",
    embed = [":go_default_library"],
    visibility = [
        "//beacon-chain:__subpackages__",
        "//endtoend:__pkg__",
    ],
)

go_test(
    name = "go_default_test",
    size = "small",
    srcs = ["usage_test.go"],
    embed = [":go_default_library"],
    deps = [
        "//shared/featureconfig:go_default_library",
        "@com_github_urfave_cli_v2//:go_default_library",
=======
load("//tools:target_migration.bzl", "moved_targets")

moved_targets(
    [
        ":push_images_debug",
        ":push_images_alpine",
        ":push_images",
        ":image_bundle_debug",
        ":image_debug",
        ":image_bundle_alpine",
        ":image_bundle",
        ":image_with_creation_time",
        ":image_alpine",
        ":image",
        ":go_default_test",
        ":beacon-chain",
>>>>>>> daa575b8
    ],
    "//cmd/beacon-chain",
)<|MERGE_RESOLUTION|>--- conflicted
+++ resolved
@@ -1,142 +1,3 @@
-<<<<<<< HEAD
-load("@prysm//tools/go:def.bzl", "go_library")
-load("@io_bazel_rules_go//go:def.bzl", "go_binary", "go_test")
-load("@io_bazel_rules_docker//go:image.bzl", "go_image")
-load("@io_bazel_rules_docker//container:container.bzl", "container_bundle", "container_image")
-load("//tools:go_image.bzl", "go_image_alpine", "go_image_debug")
-load("@io_bazel_rules_docker//contrib:push-all.bzl", "docker_push")
-
-go_library(
-    name = "go_default_library",
-    srcs = [
-        "log.go",
-        "main.go",
-        "usage.go",
-    ],
-    importpath = "github.com/prysmaticlabs/prysm/beacon-chain",
-    visibility = ["//beacon-chain:__subpackages__"],
-    deps = [
-        "//beacon-chain/db:go_default_library",
-        "//beacon-chain/flags:go_default_library",
-        "//beacon-chain/node:go_default_library",
-        "//beacon-chain/slasher/simulator:go_default_library",
-        "//shared/cmd:go_default_library",
-        "//shared/debug:go_default_library",
-        "//shared/featureconfig:go_default_library",
-        "//shared/fileutil:go_default_library",
-        "//shared/journald:go_default_library",
-        "//shared/logutil:go_default_library",
-        "//shared/maxprocs:go_default_library",
-        "//shared/tos:go_default_library",
-        "//shared/version:go_default_library",
-        "@com_github_ethereum_go_ethereum//log:go_default_library",
-        "@com_github_ipfs_go_log_v2//:go_default_library",
-        "@com_github_joonix_log//:go_default_library",
-        "@com_github_sirupsen_logrus//:go_default_library",
-        "@com_github_urfave_cli_v2//:go_default_library",
-        "@com_github_x_cray_logrus_prefixed_formatter//:go_default_library",
-    ],
-)
-
-go_image(
-    name = "image",
-    base = select({
-        "//tools:base_image_alpine": "//tools:alpine_cc_image",
-        "//tools:base_image_cc": "//tools:cc_image",
-        "//conditions:default": "//tools:cc_image",
-    }),
-    binary = ":beacon-chain",
-    tags = ["manual"],
-    visibility = ["//visibility:private"],
-)
-
-container_image(
-    name = "image_with_creation_time",
-    base = "image",
-    stamp = True,
-)
-
-container_bundle(
-    name = "image_bundle",
-    images = {
-        "gcr.io/prysmaticlabs/prysm/beacon-chain:latest": ":image_with_creation_time",
-        "gcr.io/prysmaticlabs/prysm/beacon-chain:{DOCKER_TAG}": ":image_with_creation_time",
-        "index.docker.io/prysmaticlabs/prysm-beacon-chain:latest": ":image_with_creation_time",
-        "index.docker.io/prysmaticlabs/prysm-beacon-chain:{DOCKER_TAG}": ":image_with_creation_time",
-    },
-    tags = ["manual"],
-)
-
-go_image_debug(
-    name = "image_debug",
-    image = ":image",
-    tags = ["manual"],
-)
-
-container_bundle(
-    name = "image_bundle_debug",
-    images = {
-        "gcr.io/prysmaticlabs/prysm/beacon-chain:latest-debug": ":image_debug",
-        "gcr.io/prysmaticlabs/prysm/beacon-chain:{DOCKER_TAG}-debug": ":image_debug",
-        "index.docker.io/prysmaticlabs/prysm-beacon-chain:latest-debug": ":image_debug",
-        "index.docker.io/prysmaticlabs/prysm-beacon-chain:{DOCKER_TAG}-debug": ":image_debug",
-    },
-    tags = ["manual"],
-)
-
-go_image_alpine(
-    name = "image_alpine",
-    image = ":image",
-    tags = ["manual"],
-)
-
-container_bundle(
-    name = "image_bundle_alpine",
-    images = {
-        "gcr.io/prysmaticlabs/prysm/beacon-chain:latest-alpine": ":image_alpine",
-        "gcr.io/prysmaticlabs/prysm/beacon-chain:{DOCKER_TAG}-alpine": ":image_alpine",
-        "index.docker.io/prysmaticlabs/prysm-beacon-chain:latest-alpine": ":image_alpine",
-        "index.docker.io/prysmaticlabs/prysm-beacon-chain:{DOCKER_TAG}-alpine": ":image_alpine",
-    },
-    tags = ["manual"],
-)
-
-docker_push(
-    name = "push_images",
-    bundle = ":image_bundle",
-    tags = ["manual"],
-)
-
-docker_push(
-    name = "push_images_debug",
-    bundle = ":image_bundle_debug",
-    tags = ["manual"],
-)
-
-docker_push(
-    name = "push_images_alpine",
-    bundle = ":image_bundle_alpine",
-    tags = ["manual"],
-)
-
-go_binary(
-    name = "beacon-chain",
-    embed = [":go_default_library"],
-    visibility = [
-        "//beacon-chain:__subpackages__",
-        "//endtoend:__pkg__",
-    ],
-)
-
-go_test(
-    name = "go_default_test",
-    size = "small",
-    srcs = ["usage_test.go"],
-    embed = [":go_default_library"],
-    deps = [
-        "//shared/featureconfig:go_default_library",
-        "@com_github_urfave_cli_v2//:go_default_library",
-=======
 load("//tools:target_migration.bzl", "moved_targets")
 
 moved_targets(
@@ -153,7 +14,6 @@
         ":image",
         ":go_default_test",
         ":beacon-chain",
->>>>>>> daa575b8
     ],
     "//cmd/beacon-chain",
 )