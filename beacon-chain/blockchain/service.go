// Package blockchain defines the life-cycle of the blockchain at the core of
// Ethereum, including processing of new blocks and attestations using proof of stake.
package blockchain

import (
	"bytes"
	"context"
	"fmt"
	"runtime"
	"sync"
	"time"

	"github.com/pkg/errors"
	"github.com/prysmaticlabs/prysm/async/event"
	"github.com/prysmaticlabs/prysm/beacon-chain/blockchain/store"
	"github.com/prysmaticlabs/prysm/beacon-chain/cache"
	"github.com/prysmaticlabs/prysm/beacon-chain/cache/depositcache"
	"github.com/prysmaticlabs/prysm/beacon-chain/core/blocks"
	"github.com/prysmaticlabs/prysm/beacon-chain/core/feed"
	statefeed "github.com/prysmaticlabs/prysm/beacon-chain/core/feed/state"
	"github.com/prysmaticlabs/prysm/beacon-chain/core/helpers"
	"github.com/prysmaticlabs/prysm/beacon-chain/core/transition"
	"github.com/prysmaticlabs/prysm/beacon-chain/db"
	f "github.com/prysmaticlabs/prysm/beacon-chain/forkchoice"
	doublylinkedtree "github.com/prysmaticlabs/prysm/beacon-chain/forkchoice/doubly-linked-tree"
	"github.com/prysmaticlabs/prysm/beacon-chain/forkchoice/protoarray"
	"github.com/prysmaticlabs/prysm/beacon-chain/operations/attestations"
	"github.com/prysmaticlabs/prysm/beacon-chain/operations/slashings"
	"github.com/prysmaticlabs/prysm/beacon-chain/operations/voluntaryexits"
	"github.com/prysmaticlabs/prysm/beacon-chain/p2p"
	"github.com/prysmaticlabs/prysm/beacon-chain/powchain"
	"github.com/prysmaticlabs/prysm/beacon-chain/state"
	"github.com/prysmaticlabs/prysm/beacon-chain/state/stategen"
	"github.com/prysmaticlabs/prysm/cmd/beacon-chain/flags"
	"github.com/prysmaticlabs/prysm/config/features"
	"github.com/prysmaticlabs/prysm/config/params"
	"github.com/prysmaticlabs/prysm/consensus-types/blocks"
	"github.com/prysmaticlabs/prysm/consensus-types/interfaces"
	types "github.com/prysmaticlabs/prysm/consensus-types/primitives"
	"github.com/prysmaticlabs/prysm/encoding/bytesutil"
	ethpb "github.com/prysmaticlabs/prysm/proto/prysm/v1alpha1"
	prysmTime "github.com/prysmaticlabs/prysm/time"
	"github.com/prysmaticlabs/prysm/time/slots"
	"github.com/sirupsen/logrus"
	"go.opencensus.io/trace"
)

// headSyncMinEpochsAfterCheckpoint defines how many epochs should elapse after known finalization
// checkpoint for head sync to be triggered.
const headSyncMinEpochsAfterCheckpoint = 128

// Service represents a service that handles the internal
// logic of managing the full PoS beacon chain.
type Service struct {
	cfg                     *config
	ctx                     context.Context
	cancel                  context.CancelFunc
	genesisTime             time.Time
	head                    *head
	headLock                sync.RWMutex
	originBlockRoot         [32]byte // genesis root, or weak subjectivity checkpoint root, depending on how the node is initialized
	nextEpochBoundarySlot   types.Slot
	boundaryRoots           [][32]byte
	checkpointStateCache    *cache.CheckpointStateCache
	initSyncBlocks          map[[32]byte]interfaces.SignedBeaconBlock
	initSyncBlocksLock      sync.RWMutex
	justifiedBalances       *stateBalanceCache
	wsVerifier              *WeakSubjectivityVerifier
	store                   *store.Store
	processAttestationsLock sync.Mutex
}

// config options for the service.
type config struct {
	BeaconBlockBuf          int
	ChainStartFetcher       powchain.ChainStartFetcher
	BeaconDB                db.HeadAccessDatabase
	DepositCache            *depositcache.DepositCache
	ProposerSlotIndexCache  *cache.ProposerPayloadIDsCache
	AttPool                 attestations.Pool
	ExitPool                voluntaryexits.PoolManager
	SlashingPool            slashings.PoolManager
	P2p                     p2p.Broadcaster
	MaxRoutines             int
	StateNotifier           statefeed.Notifier
	ForkChoiceStore         f.ForkChoicer
	AttService              *attestations.Service
	StateGen                *stategen.State
	SlasherAttestationsFeed *event.Feed
	WeakSubjectivityCheckpt *ethpb.Checkpoint
	BlockFetcher            powchain.POWBlockFetcher
	FinalizedStateAtStartUp state.BeaconState
	ExecutionEngineCaller   powchain.EngineCaller
}

// NewService instantiates a new block service instance that will
// be registered into a running beacon node.
func NewService(ctx context.Context, opts ...Option) (*Service, error) {
	ctx, cancel := context.WithCancel(ctx)
	srv := &Service{
		ctx:                  ctx,
		cancel:               cancel,
		boundaryRoots:        [][32]byte{},
		checkpointStateCache: cache.NewCheckpointStateCache(),
		initSyncBlocks:       make(map[[32]byte]interfaces.SignedBeaconBlock),
		cfg:                  &config{},
		store:                &store.Store{},
	}
	for _, opt := range opts {
		if err := opt(srv); err != nil {
			return nil, err
		}
	}
	var err error
	if srv.justifiedBalances == nil {
		srv.justifiedBalances, err = newStateBalanceCache(srv.cfg.StateGen)
		if err != nil {
			return nil, err
		}
	}
	srv.wsVerifier, err = NewWeakSubjectivityVerifier(srv.cfg.WeakSubjectivityCheckpt, srv.cfg.BeaconDB)
	if err != nil {
		return nil, err
	}
	return srv, nil
}

// Start a blockchain service's main event loop.
func (s *Service) Start() {
	saved := s.cfg.FinalizedStateAtStartUp

	if saved != nil && !saved.IsNil() {
		if err := s.StartFromSavedState(saved); err != nil {
			log.Fatal(err)
		}
	} else {
		if err := s.startFromPOWChain(); err != nil {
			log.Fatal(err)
		}
	}
	s.spawnProcessAttestationsRoutine(s.cfg.StateNotifier.StateFeed())
}

// Stop the blockchain service's main event loop and associated goroutines.
func (s *Service) Stop() error {
	defer s.cancel()

	// lock before accessing s.head, s.head.state, s.head.state.FinalizedCheckpoint().Root
	s.headLock.RLock()
	if s.cfg.StateGen != nil && s.head != nil && s.head.state != nil {
		r := s.head.state.FinalizedCheckpoint().Root
		s.headLock.RUnlock()
		// Save the last finalized state so that starting up in the following run will be much faster.
		if err := s.cfg.StateGen.ForceCheckpoint(s.ctx, r); err != nil {
			return err
		}
	} else {
		s.headLock.RUnlock()
	}
	// Save initial sync cached blocks to the DB before stop.
	return s.cfg.BeaconDB.SaveBlocks(s.ctx, s.getInitSyncBlocks())
}

// Status always returns nil unless there is an error condition that causes
// this service to be unhealthy.
func (s *Service) Status() error {
	if s.originBlockRoot == params.BeaconConfig().ZeroHash {
		return errors.New("genesis state has not been created")
	}
	if runtime.NumGoroutine() > s.cfg.MaxRoutines {
		return fmt.Errorf("too many goroutines (%d)", runtime.NumGoroutine())
	}
	return nil
}

// StartFromSavedState initializes the blockchain using a previously saved finalized checkpoint.
func (s *Service) StartFromSavedState(saved state.BeaconState) error {
	log.Info("Blockchain data already exists in DB, initializing...")
	s.genesisTime = time.Unix(int64(saved.GenesisTime()), 0) // lint:ignore uintcast -- Genesis time will not exceed int64 in your lifetime.
	s.cfg.AttService.SetGenesisTime(saved.GenesisTime())

	originRoot, err := s.originRootFromSavedState(s.ctx)
	if err != nil {
		return err
	}
	s.originBlockRoot = originRoot

	if err := s.initializeHeadFromDB(s.ctx); err != nil {
		return errors.Wrap(err, "could not set up chain info")
	}
	spawnCountdownIfPreGenesis(s.ctx, s.genesisTime, s.cfg.BeaconDB)

	justified, err := s.cfg.BeaconDB.JustifiedCheckpoint(s.ctx)
	if err != nil {
		return errors.Wrap(err, "could not get justified checkpoint")
	}
	if justified == nil {
		return errNilJustifiedCheckpoint
	}
	finalized, err := s.cfg.BeaconDB.FinalizedCheckpoint(s.ctx)
	if err != nil {
		return errors.Wrap(err, "could not get finalized checkpoint")
	}
	if finalized == nil {
		return errNilFinalizedCheckpoint
	}
	s.store = store.New(justified, finalized)

	var forkChoicer f.ForkChoicer
	fRoot := bytesutil.ToBytes32(finalized.Root)
	if features.Get().EnableForkChoiceDoublyLinkedTree {
		forkChoicer = doublylinkedtree.New(justified.Epoch, finalized.Epoch)
	} else {
		forkChoicer = protoarray.New(justified.Epoch, finalized.Epoch)
	}
	s.cfg.ForkChoiceStore = forkChoicer
	fb, err := s.getBlock(s.ctx, s.ensureRootNotZeros(fRoot))
	if err != nil {
		return errors.Wrap(err, "could not get finalized checkpoint block")
	}
	payloadHash, err := blocks.GetBlockPayloadHash(fb.Block())
	if err != nil {
		return errors.Wrap(err, "could not get execution payload hash")
	}
	fSlot := fb.Block().Slot()
	if err := forkChoicer.InsertOptimisticBlock(s.ctx, fSlot, fRoot, params.BeaconConfig().ZeroHash,
		payloadHash, justified.Epoch, finalized.Epoch); err != nil {
		return errors.Wrap(err, "could not insert finalized block to forkchoice")
	}

	lastValidatedCheckpoint, err := s.cfg.BeaconDB.LastValidatedCheckpoint(s.ctx)
	if err != nil {
		return errors.Wrap(err, "could not get last validated checkpoint")
	}
	if bytes.Equal(finalized.Root, lastValidatedCheckpoint.Root) {
		if err := forkChoicer.SetOptimisticToValid(s.ctx, fRoot); err != nil {
			return errors.Wrap(err, "could not set finalized block as validated")
		}
	}
<<<<<<< HEAD

	headBlock, err := s.headBlock()
	if err != nil {
		return errors.Wrap(err, "could not get head block")
	}
	h := headBlock.Block()
=======
	s.headLock.RLock()
	h := s.headBlock().Block()
	s.headLock.RUnlock()
>>>>>>> 95c140b5
	if h.Slot() > fSlot {
		log.WithFields(logrus.Fields{
			"startSlot": fSlot,
			"endSlot":   h.Slot(),
		}).Info("Loading blocks to fork choice store, this may take a while.")
		if err := s.fillInForkChoiceMissingBlocks(s.ctx, h, finalized, justified); err != nil {
			return errors.Wrap(err, "could not fill in fork choice store missing blocks")
		}
	}

	// not attempting to save initial sync blocks here, because there shouldn't be any until
	// after the statefeed.Initialized event is fired (below)
	if err := s.wsVerifier.VerifyWeakSubjectivity(s.ctx, finalized.Epoch); err != nil {
		// Exit run time if the node failed to verify weak subjectivity checkpoint.
		return errors.Wrap(err, "could not verify initial checkpoint provided for chain sync")
	}

	s.cfg.StateNotifier.StateFeed().Send(&feed.Event{
		Type: statefeed.Initialized,
		Data: &statefeed.InitializedData{
			StartTime:             s.genesisTime,
			GenesisValidatorsRoot: saved.GenesisValidatorsRoot(),
		},
	})

	return nil
}

func (s *Service) originRootFromSavedState(ctx context.Context) ([32]byte, error) {
	// first check if we have started from checkpoint sync and have a root
	originRoot, err := s.cfg.BeaconDB.OriginCheckpointBlockRoot(ctx)
	if err == nil {
		return originRoot, nil
	}
	if !errors.Is(err, db.ErrNotFound) {
		return originRoot, errors.Wrap(err, "could not retrieve checkpoint sync chain origin data from db")
	}

	// we got here because OriginCheckpointBlockRoot gave us an ErrNotFound. this means the node was started from a genesis state,
	// so we should have a value for GenesisBlock
	genesisBlock, err := s.cfg.BeaconDB.GenesisBlock(ctx)
	if err != nil {
		return originRoot, errors.Wrap(err, "could not get genesis block from db")
	}
	if err := blocks.BeaconBlockIsNil(genesisBlock); err != nil {
		return originRoot, err
	}
	genesisBlkRoot, err := genesisBlock.Block().HashTreeRoot()
	if err != nil {
		return genesisBlkRoot, errors.Wrap(err, "could not get signing root of genesis block")
	}
	return genesisBlkRoot, nil
}

// initializeHeadFromDB uses the finalized checkpoint and head block found in the database to set the current head.
// Note that this may block until stategen replays blocks between the finalized and head blocks
// if the head sync flag was specified and the gap between the finalized and head blocks is at least 128 epochs long.
func (s *Service) initializeHeadFromDB(ctx context.Context) error {
	finalized, err := s.cfg.BeaconDB.FinalizedCheckpoint(ctx)
	if err != nil {
		return errors.Wrap(err, "could not get finalized checkpoint from db")
	}
	if finalized == nil {
		// This should never happen. At chain start, the finalized checkpoint
		// would be the genesis state and block.
		return errors.New("no finalized epoch in the database")
	}
	finalizedRoot := s.ensureRootNotZeros(bytesutil.ToBytes32(finalized.Root))
	var finalizedState state.BeaconState

	finalizedState, err = s.cfg.StateGen.Resume(ctx, s.cfg.FinalizedStateAtStartUp)
	if err != nil {
		return errors.Wrap(err, "could not get finalized state from db")
	}

	if flags.Get().HeadSync {
		headBlock, err := s.cfg.BeaconDB.HeadBlock(ctx)
		if err != nil {
			return errors.Wrap(err, "could not retrieve head block")
		}
		headEpoch := slots.ToEpoch(headBlock.Block().Slot())
		var epochsSinceFinality types.Epoch
		if headEpoch > finalized.Epoch {
			epochsSinceFinality = headEpoch - finalized.Epoch
		}
		// Head sync when node is far enough beyond known finalized epoch,
		// this becomes really useful during long period of non-finality.
		if epochsSinceFinality >= headSyncMinEpochsAfterCheckpoint {
			headRoot, err := headBlock.Block().HashTreeRoot()
			if err != nil {
				return errors.Wrap(err, "could not hash head block")
			}
			finalizedState, err := s.cfg.StateGen.Resume(ctx, s.cfg.FinalizedStateAtStartUp)
			if err != nil {
				return errors.Wrap(err, "could not get finalized state from db")
			}
			log.Infof("Regenerating state from the last checkpoint at slot %d to current head slot of %d."+
				"This process may take a while, please wait.", finalizedState.Slot(), headBlock.Block().Slot())
			headState, err := s.cfg.StateGen.StateByRoot(ctx, headRoot)
			if err != nil {
				return errors.Wrap(err, "could not retrieve head state")
			}
			if err := s.setHead(headRoot, headBlock, headState); err != nil {
				return errors.Wrap(err, "could not set head")
			}
			return nil
		} else {
			log.Warnf("Finalized checkpoint at slot %d is too close to the current head slot, "+
				"resetting head from the checkpoint ('--%s' flag is ignored).",
				finalizedState.Slot(), flags.HeadSync.Name)
		}
	}
	if finalizedState == nil || finalizedState.IsNil() {
		return errors.New("finalized state can't be nil")
	}

	finalizedBlock, err := s.getBlock(ctx, finalizedRoot)
	if err != nil {
		return errors.Wrap(err, "could not get finalized block")
	}
	return s.setHead(finalizedRoot, finalizedBlock, finalizedState)
}

func (s *Service) startFromPOWChain() error {
	log.Info("Waiting to reach the validator deposit threshold to start the beacon chain...")
	if s.cfg.ChainStartFetcher == nil {
		return errors.New("not configured web3Service for POW chain")
	}
	go func() {
		stateChannel := make(chan *feed.Event, 1)
		stateSub := s.cfg.StateNotifier.StateFeed().Subscribe(stateChannel)
		defer stateSub.Unsubscribe()
		for {
			select {
			case e := <-stateChannel:
				if e.Type == statefeed.ChainStarted {
					data, ok := e.Data.(*statefeed.ChainStartedData)
					if !ok {
						log.Error("event data is not type *statefeed.ChainStartedData")
						return
					}
					log.WithField("starttime", data.StartTime).Debug("Received chain start event")
					s.onPowchainStart(s.ctx, data.StartTime)
					return
				}
			case <-s.ctx.Done():
				log.Debug("Context closed, exiting goroutine")
				return
			case err := <-stateSub.Err():
				log.WithError(err).Error("Subscription to state notifier failed")
				return
			}
		}
	}()

	return nil
}

// onPowchainStart initializes a series of deposits from the ChainStart deposits in the eth1
// deposit contract, initializes the beacon chain's state, and kicks off the beacon chain.
func (s *Service) onPowchainStart(ctx context.Context, genesisTime time.Time) {
	preGenesisState := s.cfg.ChainStartFetcher.PreGenesisState()
	initializedState, err := s.initializeBeaconChain(ctx, genesisTime, preGenesisState, s.cfg.ChainStartFetcher.ChainStartEth1Data())
	if err != nil {
		log.Fatalf("Could not initialize beacon chain: %v", err)
	}
	// We start a counter to genesis, if needed.
	gRoot, err := initializedState.HashTreeRoot(s.ctx)
	if err != nil {
		log.Fatalf("Could not hash tree root genesis state: %v", err)
	}
	go slots.CountdownToGenesis(ctx, genesisTime, uint64(initializedState.NumValidators()), gRoot)

	// We send out a state initialized event to the rest of the services
	// running in the beacon node.
	s.cfg.StateNotifier.StateFeed().Send(&feed.Event{
		Type: statefeed.Initialized,
		Data: &statefeed.InitializedData{
			StartTime:             genesisTime,
			GenesisValidatorsRoot: initializedState.GenesisValidatorsRoot(),
		},
	})
}

// initializes the state and genesis block of the beacon chain to persistent storage
// based on a genesis timestamp value obtained from the ChainStart event emitted
// by the ETH1.0 Deposit Contract and the POWChain service of the node.
func (s *Service) initializeBeaconChain(
	ctx context.Context,
	genesisTime time.Time,
	preGenesisState state.BeaconState,
	eth1data *ethpb.Eth1Data) (state.BeaconState, error) {
	ctx, span := trace.StartSpan(ctx, "beacon-chain.Service.initializeBeaconChain")
	defer span.End()
	s.genesisTime = genesisTime
	unixTime := uint64(genesisTime.Unix())

	genesisState, err := transition.OptimizedGenesisBeaconState(unixTime, preGenesisState, eth1data)
	if err != nil {
		return nil, errors.Wrap(err, "could not initialize genesis state")
	}

	if err := s.saveGenesisData(ctx, genesisState); err != nil {
		return nil, errors.Wrap(err, "could not save genesis data")
	}

	log.Info("Initialized beacon chain genesis state")

	// Clear out all pre-genesis data now that the state is initialized.
	s.cfg.ChainStartFetcher.ClearPreGenesisData()

	// Update committee shuffled indices for genesis epoch.
	if err := helpers.UpdateCommitteeCache(ctx, genesisState, 0); err != nil {
		return nil, err
	}
	if err := helpers.UpdateProposerIndicesInCache(ctx, genesisState); err != nil {
		return nil, err
	}

	s.cfg.AttService.SetGenesisTime(genesisState.GenesisTime())

	return genesisState, nil
}

// This gets called when beacon chain is first initialized to save genesis data (state, block, and more) in db.
func (s *Service) saveGenesisData(ctx context.Context, genesisState state.BeaconState) error {
	if err := s.cfg.BeaconDB.SaveGenesisData(ctx, genesisState); err != nil {
		return errors.Wrap(err, "could not save genesis data")
	}
	genesisBlk, err := s.cfg.BeaconDB.GenesisBlock(ctx)
	if err != nil || genesisBlk == nil || genesisBlk.IsNil() {
		return fmt.Errorf("could not load genesis block: %v", err)
	}
	genesisBlkRoot, err := genesisBlk.Block().HashTreeRoot()
	if err != nil {
		return errors.Wrap(err, "could not get genesis block root")
	}

	s.originBlockRoot = genesisBlkRoot
	s.cfg.StateGen.SaveFinalizedState(0 /*slot*/, genesisBlkRoot, genesisState)

	// Finalized checkpoint at genesis is a zero hash.
	genesisCheckpoint := genesisState.FinalizedCheckpoint()
	s.store = store.New(genesisCheckpoint, genesisCheckpoint)

	payloadHash, err := blocks.GetBlockPayloadHash(genesisBlk.Block())
	if err != nil {
		return err
	}
	if err := s.cfg.ForkChoiceStore.InsertOptimisticBlock(ctx,
		genesisBlk.Block().Slot(),
		genesisBlkRoot,
		params.BeaconConfig().ZeroHash,
		payloadHash,
		genesisCheckpoint.Epoch,
		genesisCheckpoint.Epoch); err != nil {
		log.Fatalf("Could not process genesis block for fork choice: %v", err)
	}
	if err := s.cfg.ForkChoiceStore.SetOptimisticToValid(ctx, genesisBlkRoot); err != nil {
		log.Fatalf("Could not set optimistic status of genesis block to false: %v", err)
	}

	return s.setHead(genesisBlkRoot, genesisBlk, genesisState)
}

// This returns true if block has been processed before. Two ways to verify the block has been processed:
// 1.) Check fork choice store.
// 2.) Check DB.
// Checking 1.) is ten times faster than checking 2.)
func (s *Service) hasBlock(ctx context.Context, root [32]byte) bool {
	if s.cfg.ForkChoiceStore.HasNode(root) {
		return true
	}

	return s.cfg.BeaconDB.HasBlock(ctx, root)
}

func spawnCountdownIfPreGenesis(ctx context.Context, genesisTime time.Time, db db.HeadAccessDatabase) {
	currentTime := prysmTime.Now()
	if currentTime.After(genesisTime) {
		return
	}

	gState, err := db.GenesisState(ctx)
	if err != nil {
		log.Fatalf("Could not retrieve genesis state: %v", err)
	}
	gRoot, err := gState.HashTreeRoot(ctx)
	if err != nil {
		log.Fatalf("Could not hash tree root genesis state: %v", err)
	}
	go slots.CountdownToGenesis(ctx, genesisTime, uint64(gState.NumValidators()), gRoot)
}<|MERGE_RESOLUTION|>--- conflicted
+++ resolved
@@ -34,7 +34,7 @@
 	"github.com/prysmaticlabs/prysm/cmd/beacon-chain/flags"
 	"github.com/prysmaticlabs/prysm/config/features"
 	"github.com/prysmaticlabs/prysm/config/params"
-	"github.com/prysmaticlabs/prysm/consensus-types/blocks"
+	consensusblocks "github.com/prysmaticlabs/prysm/consensus-types/blocks"
 	"github.com/prysmaticlabs/prysm/consensus-types/interfaces"
 	types "github.com/prysmaticlabs/prysm/consensus-types/primitives"
 	"github.com/prysmaticlabs/prysm/encoding/bytesutil"
@@ -237,18 +237,13 @@
 			return errors.Wrap(err, "could not set finalized block as validated")
 		}
 	}
-<<<<<<< HEAD
-
+	s.headLock.RLock()
 	headBlock, err := s.headBlock()
 	if err != nil {
 		return errors.Wrap(err, "could not get head block")
 	}
 	h := headBlock.Block()
-=======
-	s.headLock.RLock()
-	h := s.headBlock().Block()
 	s.headLock.RUnlock()
->>>>>>> 95c140b5
 	if h.Slot() > fSlot {
 		log.WithFields(logrus.Fields{
 			"startSlot": fSlot,
@@ -293,7 +288,7 @@
 	if err != nil {
 		return originRoot, errors.Wrap(err, "could not get genesis block from db")
 	}
-	if err := blocks.BeaconBlockIsNil(genesisBlock); err != nil {
+	if err := consensusblocks.BeaconBlockIsNil(genesisBlock); err != nil {
 		return originRoot, err
 	}
 	genesisBlkRoot, err := genesisBlock.Block().HashTreeRoot()
