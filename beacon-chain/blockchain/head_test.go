--- conflicted
+++ resolved
@@ -44,16 +44,7 @@
 	beaconDB := testDB.SetupDB(t)
 	service := setupBeaconChain(t, beaconDB)
 
-<<<<<<< HEAD
-	util.NewBeaconBlock()
-	oldBlock, err := blocks.NewSignedBeaconBlock(
-		util.NewBeaconBlock(),
-	)
-	require.NoError(t, err)
-	require.NoError(t, service.cfg.BeaconDB.SaveBlock(context.Background(), oldBlock))
-=======
 	oldBlock := util.SaveBlock(t, context.Background(), service.cfg.BeaconDB, util.NewBeaconBlock())
->>>>>>> f8b4d8c5
 	oldRoot, err := oldBlock.Block().HashTreeRoot()
 	require.NoError(t, err)
 	ojc := &ethpb.Checkpoint{Root: params.BeaconConfig().ZeroHash[:]}
@@ -71,13 +62,7 @@
 	newHeadSignedBlock.Block.Slot = 1
 	newHeadBlock := newHeadSignedBlock.Block
 
-<<<<<<< HEAD
-	wsb, err := blocks.NewSignedBeaconBlock(newHeadSignedBlock)
-	require.NoError(t, err)
-	require.NoError(t, service.cfg.BeaconDB.SaveBlock(context.Background(), wsb))
-=======
 	wsb := util.SaveBlock(t, context.Background(), service.cfg.BeaconDB, newHeadSignedBlock)
->>>>>>> f8b4d8c5
 	newRoot, err := newHeadBlock.HashTreeRoot()
 	require.NoError(t, err)
 	state, blkRoot, err = prepareForkchoiceState(ctx, wsb.Block().Slot(), newRoot, bytesutil.ToBytes32(wsb.Block().ParentRoot()), [32]byte{}, ojc, ofc)
@@ -109,15 +94,7 @@
 	beaconDB := testDB.SetupDB(t)
 	service := setupBeaconChain(t, beaconDB)
 
-<<<<<<< HEAD
-	oldBlock, err := blocks.NewSignedBeaconBlock(
-		util.NewBeaconBlock(),
-	)
-	require.NoError(t, err)
-	require.NoError(t, service.cfg.BeaconDB.SaveBlock(context.Background(), oldBlock))
-=======
 	oldBlock := util.SaveBlock(t, context.Background(), service.cfg.BeaconDB, util.NewBeaconBlock())
->>>>>>> f8b4d8c5
 	oldRoot, err := oldBlock.Block().HashTreeRoot()
 	require.NoError(t, err)
 	ojc := &ethpb.Checkpoint{Root: params.BeaconConfig().ZeroHash[:]}
@@ -137,13 +114,7 @@
 	newHeadSignedBlock.Block.ParentRoot = reorgChainParent[:]
 	newHeadBlock := newHeadSignedBlock.Block
 
-<<<<<<< HEAD
-	wsb, err := blocks.NewSignedBeaconBlock(newHeadSignedBlock)
-	require.NoError(t, err)
-	require.NoError(t, service.cfg.BeaconDB.SaveBlock(context.Background(), wsb))
-=======
 	wsb := util.SaveBlock(t, context.Background(), service.cfg.BeaconDB, newHeadSignedBlock)
->>>>>>> f8b4d8c5
 	newRoot, err := newHeadBlock.HashTreeRoot()
 	require.NoError(t, err)
 	state, blkRoot, err = prepareForkchoiceState(ctx, wsb.Block().Slot(), newRoot, bytesutil.ToBytes32(wsb.Block().ParentRoot()), [32]byte{}, ojc, ofc)
@@ -264,13 +235,7 @@
 	st, keys := util.DeterministicGenesisState(t, 64)
 	blkG, err := util.GenerateFullBlock(st, keys, util.DefaultBlockGenConfig(), 0)
 	assert.NoError(t, err)
-<<<<<<< HEAD
-	b, err := blocks.NewSignedBeaconBlock(blkG)
-	assert.NoError(t, err)
-	require.NoError(t, service.cfg.BeaconDB.SaveBlock(ctx, b))
-=======
 	util.SaveBlock(t, ctx, service.cfg.BeaconDB, blkG)
->>>>>>> f8b4d8c5
 	rG, err := blkG.Block.HashTreeRoot()
 	require.NoError(t, err)
 
@@ -305,13 +270,7 @@
 		state, blkRoot, err := prepareForkchoiceState(ctx, blk.Block.Slot, r, bytesutil.ToBytes32(blk.Block.ParentRoot), [32]byte{}, ojc, ofc)
 		require.NoError(t, err)
 		require.NoError(t, service.ForkChoicer().InsertNode(ctx, state, blkRoot))
-<<<<<<< HEAD
-		b, err := blocks.NewSignedBeaconBlock(blk)
-		require.NoError(t, err)
-		require.NoError(t, beaconDB.SaveBlock(ctx, b))
-=======
 		util.SaveBlock(t, ctx, beaconDB, blk)
->>>>>>> f8b4d8c5
 	}
 
 	require.NoError(t, service.saveOrphanedAtts(ctx, r3, r4))
@@ -330,14 +289,8 @@
 	st, keys := util.DeterministicGenesisState(t, 64)
 	blkG, err := util.GenerateFullBlock(st, keys, util.DefaultBlockGenConfig(), 0)
 	assert.NoError(t, err)
-<<<<<<< HEAD
-	b, err := blocks.NewSignedBeaconBlock(blkG)
-	assert.NoError(t, err)
-	require.NoError(t, service.cfg.BeaconDB.SaveBlock(ctx, b))
-=======
 
 	util.SaveBlock(t, ctx, service.cfg.BeaconDB, blkG)
->>>>>>> f8b4d8c5
 	rG, err := blkG.Block.HashTreeRoot()
 	require.NoError(t, err)
 
@@ -373,13 +326,7 @@
 		state, blkRoot, err := prepareForkchoiceState(ctx, blk.Block.Slot, r, bytesutil.ToBytes32(blk.Block.ParentRoot), [32]byte{}, ojc, ofc)
 		require.NoError(t, err)
 		require.NoError(t, service.ForkChoicer().InsertNode(ctx, state, blkRoot))
-<<<<<<< HEAD
-		b, err := blocks.NewSignedBeaconBlock(blk)
-		require.NoError(t, err)
-		require.NoError(t, beaconDB.SaveBlock(ctx, b))
-=======
 		util.SaveBlock(t, ctx, beaconDB, blk)
->>>>>>> f8b4d8c5
 	}
 
 	require.NoError(t, service.saveOrphanedAtts(ctx, r3, r4))
@@ -408,13 +355,7 @@
 	st, keys := util.DeterministicGenesisState(t, 64)
 	blkG, err := util.GenerateFullBlock(st, keys, util.DefaultBlockGenConfig(), 0)
 	assert.NoError(t, err)
-<<<<<<< HEAD
-	b, err := blocks.NewSignedBeaconBlock(blkG)
-	assert.NoError(t, err)
-	require.NoError(t, service.cfg.BeaconDB.SaveBlock(ctx, b))
-=======
 	util.SaveBlock(t, ctx, service.cfg.BeaconDB, blkG)
->>>>>>> f8b4d8c5
 	rG, err := blkG.Block.HashTreeRoot()
 	require.NoError(t, err)
 
@@ -444,13 +385,7 @@
 		state, blkRoot, err := prepareForkchoiceState(ctx, blk.Block.Slot, r, bytesutil.ToBytes32(blk.Block.ParentRoot), [32]byte{}, ojc, ofc)
 		require.NoError(t, err)
 		require.NoError(t, service.ForkChoicer().InsertNode(ctx, state, blkRoot))
-<<<<<<< HEAD
-		b, err := blocks.NewSignedBeaconBlock(blk)
-		require.NoError(t, err)
-		require.NoError(t, beaconDB.SaveBlock(ctx, b))
-=======
 		util.SaveBlock(t, ctx, beaconDB, blk)
->>>>>>> f8b4d8c5
 	}
 
 	require.NoError(t, service.saveOrphanedAtts(ctx, r2, r4))
@@ -474,13 +409,7 @@
 	st, keys := util.DeterministicGenesisState(t, 64)
 	blkG, err := util.GenerateFullBlock(st, keys, util.DefaultBlockGenConfig(), 0)
 	assert.NoError(t, err)
-<<<<<<< HEAD
-	b, err := blocks.NewSignedBeaconBlock(blkG)
-	assert.NoError(t, err)
-	require.NoError(t, service.cfg.BeaconDB.SaveBlock(ctx, b))
-=======
 	util.SaveBlock(t, ctx, service.cfg.BeaconDB, blkG)
->>>>>>> f8b4d8c5
 	rG, err := blkG.Block.HashTreeRoot()
 	require.NoError(t, err)
 
@@ -515,13 +444,7 @@
 		state, blkRoot, err := prepareForkchoiceState(ctx, blk.Block.Slot, r, bytesutil.ToBytes32(blk.Block.ParentRoot), [32]byte{}, ojc, ofc)
 		require.NoError(t, err)
 		require.NoError(t, service.ForkChoicer().InsertNode(ctx, state, blkRoot))
-<<<<<<< HEAD
-		b, err := blocks.NewSignedBeaconBlock(blk)
-		require.NoError(t, err)
-		require.NoError(t, beaconDB.SaveBlock(ctx, b))
-=======
 		util.SaveBlock(t, ctx, beaconDB, blk)
->>>>>>> f8b4d8c5
 	}
 
 	require.NoError(t, service.saveOrphanedAtts(ctx, r3, r4))
@@ -545,13 +468,7 @@
 	st, keys := util.DeterministicGenesisState(t, 64)
 	blkG, err := util.GenerateFullBlock(st, keys, util.DefaultBlockGenConfig(), 0)
 	assert.NoError(t, err)
-<<<<<<< HEAD
-	b, err := blocks.NewSignedBeaconBlock(blkG)
-	assert.NoError(t, err)
-	require.NoError(t, service.cfg.BeaconDB.SaveBlock(ctx, b))
-=======
 	util.SaveBlock(t, ctx, service.cfg.BeaconDB, blkG)
->>>>>>> f8b4d8c5
 	rG, err := blkG.Block.HashTreeRoot()
 	require.NoError(t, err)
 
@@ -587,13 +504,7 @@
 		state, blkRoot, err := prepareForkchoiceState(ctx, blk.Block.Slot, r, bytesutil.ToBytes32(blk.Block.ParentRoot), [32]byte{}, ojc, ofc)
 		require.NoError(t, err)
 		require.NoError(t, service.ForkChoicer().InsertNode(ctx, state, blkRoot))
-<<<<<<< HEAD
-		b, err := blocks.NewSignedBeaconBlock(blk)
-		require.NoError(t, err)
-		require.NoError(t, beaconDB.SaveBlock(ctx, b))
-=======
 		util.SaveBlock(t, ctx, beaconDB, blk)
->>>>>>> f8b4d8c5
 	}
 
 	require.NoError(t, service.saveOrphanedAtts(ctx, r3, r4))
@@ -627,13 +538,7 @@
 	st, keys := util.DeterministicGenesisState(t, 64)
 	blkG, err := util.GenerateFullBlock(st, keys, util.DefaultBlockGenConfig(), 0)
 	assert.NoError(t, err)
-<<<<<<< HEAD
-	b, err := blocks.NewSignedBeaconBlock(blkG)
-	assert.NoError(t, err)
-	require.NoError(t, service.cfg.BeaconDB.SaveBlock(ctx, b))
-=======
 	util.SaveBlock(t, ctx, service.cfg.BeaconDB, blkG)
->>>>>>> f8b4d8c5
 	rG, err := blkG.Block.HashTreeRoot()
 	require.NoError(t, err)
 
@@ -663,13 +568,7 @@
 		state, blkRoot, err := prepareForkchoiceState(ctx, blk.Block.Slot, r, bytesutil.ToBytes32(blk.Block.ParentRoot), [32]byte{}, ojc, ofc)
 		require.NoError(t, err)
 		require.NoError(t, service.ForkChoicer().InsertNode(ctx, state, blkRoot))
-<<<<<<< HEAD
-		b, err := blocks.NewSignedBeaconBlock(blk)
-		require.NoError(t, err)
-		require.NoError(t, beaconDB.SaveBlock(ctx, b))
-=======
 		util.SaveBlock(t, ctx, beaconDB, blk)
->>>>>>> f8b4d8c5
 	}
 
 	require.NoError(t, service.saveOrphanedAtts(ctx, r2, r4))
@@ -694,12 +593,7 @@
 	require.NoError(t, err)
 	require.NoError(t, fcs.InsertNode(ctx, st, blkRoot))
 
-<<<<<<< HEAD
-	bellatrixBlk, err := blocks.NewSignedBeaconBlock(util.NewBeaconBlockBellatrix())
-	require.NoError(t, err)
-=======
 	bellatrixBlk := util.SaveBlock(t, ctx, beaconDB, util.NewBeaconBlockBellatrix())
->>>>>>> f8b4d8c5
 	bellatrixBlkRoot, err := bellatrixBlk.Block().HashTreeRoot()
 	require.NoError(t, err)
 	fcp := &ethpb.Checkpoint{
