package blockchain

import (
	"context"
	"sync"
	"testing"
	"time"

	blockchainTesting "github.com/prysmaticlabs/prysm/beacon-chain/blockchain/testing"
	testDB "github.com/prysmaticlabs/prysm/beacon-chain/db/testing"
	"github.com/prysmaticlabs/prysm/beacon-chain/forkchoice/protoarray"
	"github.com/prysmaticlabs/prysm/beacon-chain/operations/attestations"
	"github.com/prysmaticlabs/prysm/beacon-chain/operations/voluntaryexits"
	"github.com/prysmaticlabs/prysm/beacon-chain/state/stategen"
	"github.com/prysmaticlabs/prysm/config/params"
	"github.com/prysmaticlabs/prysm/consensus-types/blocks"
	"github.com/prysmaticlabs/prysm/consensus-types/interfaces"
	types "github.com/prysmaticlabs/prysm/consensus-types/primitives"
	"github.com/prysmaticlabs/prysm/encoding/bytesutil"
	ethpb "github.com/prysmaticlabs/prysm/proto/prysm/v1alpha1"
	"github.com/prysmaticlabs/prysm/testing/assert"
	"github.com/prysmaticlabs/prysm/testing/require"
	"github.com/prysmaticlabs/prysm/testing/util"
	logTest "github.com/sirupsen/logrus/hooks/test"
)

func TestService_ReceiveBlock(t *testing.T) {
	ctx := context.Background()

	genesis, keys := util.DeterministicGenesisState(t, 64)
	genFullBlock := func(t *testing.T, conf *util.BlockGenConfig, slot types.Slot) *ethpb.SignedBeaconBlock {
		blk, err := util.GenerateFullBlock(genesis, keys, conf, slot)
		assert.NoError(t, err)
		return blk
	}
	params.SetupTestConfigCleanup(t)
	bc := params.BeaconConfig().Copy()
	bc.ShardCommitteePeriod = 0 // Required for voluntary exits test in reasonable time.
	params.OverrideBeaconConfig(bc)

	type args struct {
		block *ethpb.SignedBeaconBlock
	}
	tests := []struct {
		name      string
		args      args
		wantedErr string
		check     func(*testing.T, *Service)
	}{
		{
			name: "applies block with state transition",
			args: args{
				block: genFullBlock(t, util.DefaultBlockGenConfig(), 2 /*slot*/),
			},
			check: func(t *testing.T, s *Service) {
				if hs := s.head.state.Slot(); hs != 2 {
					t.Errorf("Unexpected state slot. Got %d but wanted %d", hs, 2)
				}
				if bs := s.head.block.Block().Slot(); bs != 2 {
					t.Errorf("Unexpected head block slot. Got %d but wanted %d", bs, 2)
				}
			},
		},
		{
			name: "saves attestations to pool",
			args: args{
				block: genFullBlock(t,
					&util.BlockGenConfig{
						NumProposerSlashings: 0,
						NumAttesterSlashings: 0,
						NumAttestations:      2,
						NumDeposits:          0,
						NumVoluntaryExits:    0,
					},
					1, /*slot*/
				),
			},
			check: func(t *testing.T, s *Service) {
				if baCount := len(s.cfg.AttPool.BlockAttestations()); baCount != 2 {
					t.Errorf("Did not get the correct number of block attestations saved to the pool. "+
						"Got %d but wanted %d", baCount, 2)
				}
			},
		},
		{
			name: "updates exit pool",
			args: args{
				block: genFullBlock(t, &util.BlockGenConfig{
					NumProposerSlashings: 0,
					NumAttesterSlashings: 0,
					NumAttestations:      0,
					NumDeposits:          0,
					NumVoluntaryExits:    3,
				},
					1, /*slot*/
				),
			},
			check: func(t *testing.T, s *Service) {
				pending := s.cfg.ExitPool.PendingExits(genesis, 1, true /* no limit */)
				if len(pending) != 0 {
					t.Errorf(
						"Did not mark the correct number of exits. Got %d pending but wanted %d",
						len(pending),
						0,
					)
				}
			},
		},
		{
			name: "notifies block processed on state feed",
			args: args{
				block: genFullBlock(t, util.DefaultBlockGenConfig(), 1 /*slot*/),
			},
			check: func(t *testing.T, s *Service) {
				if recvd := len(s.cfg.StateNotifier.(*blockchainTesting.MockStateNotifier).ReceivedEvents()); recvd < 1 {
					t.Errorf("Received %d state notifications, expected at least 1", recvd)
				}
			},
		},
	}

	for _, tt := range tests {
		t.Run(tt.name, func(t *testing.T) {
			beaconDB := testDB.SetupDB(t)
			genesisBlockRoot := bytesutil.ToBytes32(nil)
			require.NoError(t, beaconDB.SaveState(ctx, genesis, genesisBlockRoot))

			opts := []Option{
				WithDatabase(beaconDB),
				WithForkChoiceStore(protoarray.New()),
				WithAttestationPool(attestations.NewPool()),
				WithExitPool(voluntaryexits.NewPool()),
				WithStateNotifier(&blockchainTesting.MockStateNotifier{RecordEvents: true}),
				WithStateGen(stategen.New(beaconDB)),
				WithFinalizedStateAtStartUp(genesis),
			}
			s, err := NewService(ctx, opts...)
			require.NoError(t, err)
			require.NoError(t, s.saveGenesisData(ctx, genesis))
			root, err := tt.args.block.Block.HashTreeRoot()
			require.NoError(t, err)
			wsb, err := blocks.NewSignedBeaconBlock(tt.args.block)
			require.NoError(t, err)
			err = s.ReceiveBlock(ctx, wsb, root)
			if tt.wantedErr != "" {
				assert.ErrorContains(t, tt.wantedErr, err)
			} else {
				assert.NoError(t, err)
				tt.check(t, s)
			}
		})
	}
}

func TestService_ReceiveBlockUpdateHead(t *testing.T) {
	ctx := context.Background()
	genesis, keys := util.DeterministicGenesisState(t, 64)
	b, err := util.GenerateFullBlock(genesis, keys, util.DefaultBlockGenConfig(), 1)
	assert.NoError(t, err)
	beaconDB := testDB.SetupDB(t)
	genesisBlockRoot := bytesutil.ToBytes32(nil)
	require.NoError(t, beaconDB.SaveState(ctx, genesis, genesisBlockRoot))
	opts := []Option{
		WithDatabase(beaconDB),
		WithForkChoiceStore(protoarray.New()),
		WithAttestationPool(attestations.NewPool()),
		WithExitPool(voluntaryexits.NewPool()),
		WithStateNotifier(&blockchainTesting.MockStateNotifier{RecordEvents: true}),
		WithStateGen(stategen.New(beaconDB)),
	}

	s, err := NewService(ctx, opts...)
	require.NoError(t, err)
	require.NoError(t, s.saveGenesisData(ctx, genesis))
	root, err := b.Block.HashTreeRoot()
	require.NoError(t, err)
	wg := sync.WaitGroup{}
	wg.Add(1)
	go func() {
		wsb, err := blocks.NewSignedBeaconBlock(b)
		require.NoError(t, err)
		require.NoError(t, s.ReceiveBlock(ctx, wsb, root))
		wg.Done()
	}()
	wg.Wait()
	if recvd := len(s.cfg.StateNotifier.(*blockchainTesting.MockStateNotifier).ReceivedEvents()); recvd < 1 {
		t.Errorf("Received %d state notifications, expected at least 1", recvd)
	}
	// Verify fork choice has processed the block. (Genesis block and the new block)
	assert.Equal(t, 2, s.cfg.ForkChoiceStore.NodeCount())
}

func TestService_ReceiveBlockBatch(t *testing.T) {
	ctx := context.Background()

	genesis, keys := util.DeterministicGenesisState(t, 64)
	genFullBlock := func(t *testing.T, conf *util.BlockGenConfig, slot types.Slot) *ethpb.SignedBeaconBlock {
		blk, err := util.GenerateFullBlock(genesis, keys, conf, slot)
		assert.NoError(t, err)
		return blk
	}

	type args struct {
		block *ethpb.SignedBeaconBlock
	}
	tests := []struct {
		name      string
		args      args
		wantedErr string
		check     func(*testing.T, *Service)
	}{
		{
			name: "applies block with state transition",
			args: args{
				block: genFullBlock(t, util.DefaultBlockGenConfig(), 2 /*slot*/),
			},
			check: func(t *testing.T, s *Service) {
				assert.Equal(t, types.Slot(2), s.head.state.Slot(), "Incorrect head state slot")
				assert.Equal(t, types.Slot(2), s.head.block.Block().Slot(), "Incorrect head block slot")
			},
		},
		{
			name: "notifies block processed on state feed",
			args: args{
				block: genFullBlock(t, util.DefaultBlockGenConfig(), 1 /*slot*/),
			},
			check: func(t *testing.T, s *Service) {
				if recvd := len(s.cfg.StateNotifier.(*blockchainTesting.MockStateNotifier).ReceivedEvents()); recvd < 1 {
					t.Errorf("Received %d state notifications, expected at least 1", recvd)
				}
			},
		},
	}

	for _, tt := range tests {
		t.Run(tt.name, func(t *testing.T) {
			beaconDB := testDB.SetupDB(t)
			opts := []Option{
				WithDatabase(beaconDB),
				WithForkChoiceStore(protoarray.New()),
				WithStateNotifier(&blockchainTesting.MockStateNotifier{RecordEvents: true}),
				WithStateGen(stategen.New(beaconDB)),
			}
			s, err := NewService(ctx, opts...)
			require.NoError(t, err)
			err = s.saveGenesisData(ctx, genesis)
			require.NoError(t, err)
			root, err := tt.args.block.Block.HashTreeRoot()
			require.NoError(t, err)
			wsb, err := blocks.NewSignedBeaconBlock(tt.args.block)
			require.NoError(t, err)
			blks := []interfaces.SignedBeaconBlock{wsb}
			roots := [][32]byte{root}
			err = s.ReceiveBlockBatch(ctx, blks, roots)
			if tt.wantedErr != "" {
				assert.ErrorContains(t, tt.wantedErr, err)
			} else {
				assert.NoError(t, err)
				tt.check(t, s)
			}
		})
	}
}

func TestService_HasBlock(t *testing.T) {
	opts := testServiceOptsWithDB(t)
	opts = append(opts, WithStateNotifier(&blockchainTesting.MockStateNotifier{}))
	s, err := NewService(context.Background(), opts...)
	require.NoError(t, err)
	r := [32]byte{'a'}
	if s.HasBlock(context.Background(), r) {
		t.Error("Should not have block")
	}
	wsb, err := blocks.NewSignedBeaconBlock(util.NewBeaconBlock())
	require.NoError(t, err)
	require.NoError(t, s.saveInitSyncBlock(context.Background(), r, wsb))
	if !s.HasBlock(context.Background(), r) {
		t.Error("Should have block")
	}
	b := util.NewBeaconBlock()
	b.Block.Slot = 1
<<<<<<< HEAD
	wsb, err = blocks.NewSignedBeaconBlock(b)
	require.NoError(t, err)
=======
	util.SaveBlock(t, context.Background(), s.cfg.BeaconDB, b)
>>>>>>> f8b4d8c5
	r, err = b.Block.HashTreeRoot()
	require.NoError(t, err)
	require.Equal(t, true, s.HasBlock(context.Background(), r))
}

func TestCheckSaveHotStateDB_Enabling(t *testing.T) {
	opts := testServiceOptsWithDB(t)
	hook := logTest.NewGlobal()
	s, err := NewService(context.Background(), opts...)
	require.NoError(t, err)
	st := params.BeaconConfig().SlotsPerEpoch.Mul(uint64(epochsSinceFinalitySaveHotStateDB))
	s.genesisTime = time.Now().Add(time.Duration(-1*int64(st)*int64(params.BeaconConfig().SecondsPerSlot)) * time.Second)

	require.NoError(t, s.checkSaveHotStateDB(context.Background()))
	assert.LogsContain(t, hook, "Entering mode to save hot states in DB")
}

func TestCheckSaveHotStateDB_Disabling(t *testing.T) {
	hook := logTest.NewGlobal()
	opts := testServiceOptsWithDB(t)
	s, err := NewService(context.Background(), opts...)
	require.NoError(t, err)
	st := params.BeaconConfig().SlotsPerEpoch.Mul(uint64(epochsSinceFinalitySaveHotStateDB))
	s.genesisTime = time.Now().Add(time.Duration(-1*int64(st)*int64(params.BeaconConfig().SecondsPerSlot)) * time.Second)
	require.NoError(t, s.checkSaveHotStateDB(context.Background()))
	s.genesisTime = time.Now()

	require.NoError(t, s.checkSaveHotStateDB(context.Background()))
	assert.LogsContain(t, hook, "Exiting mode to save hot states in DB")
}

func TestCheckSaveHotStateDB_Overflow(t *testing.T) {
	hook := logTest.NewGlobal()
	opts := testServiceOptsWithDB(t)
	s, err := NewService(context.Background(), opts...)
	require.NoError(t, err)
	s.genesisTime = time.Now()

	require.NoError(t, s.checkSaveHotStateDB(context.Background()))
	assert.LogsDoNotContain(t, hook, "Entering mode to save hot states in DB")
}<|MERGE_RESOLUTION|>--- conflicted
+++ resolved
@@ -279,12 +279,7 @@
 	}
 	b := util.NewBeaconBlock()
 	b.Block.Slot = 1
-<<<<<<< HEAD
-	wsb, err = blocks.NewSignedBeaconBlock(b)
-	require.NoError(t, err)
-=======
 	util.SaveBlock(t, context.Background(), s.cfg.BeaconDB, b)
->>>>>>> f8b4d8c5
 	r, err = b.Block.HashTreeRoot()
 	require.NoError(t, err)
 	require.Equal(t, true, s.HasBlock(context.Background(), r))
