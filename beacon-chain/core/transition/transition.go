// Package transition implements the whole state transition
// function which consists of per slot, per-epoch transitions.
// It also bootstraps the genesis beacon state for slot 0.
package transition

import (
	"bytes"
	"context"
	"fmt"

	"github.com/pkg/errors"
	types "github.com/prysmaticlabs/eth2-types"
	"github.com/prysmaticlabs/prysm/beacon-chain/cache"
	"github.com/prysmaticlabs/prysm/beacon-chain/core/altair"
	e "github.com/prysmaticlabs/prysm/beacon-chain/core/epoch"
	"github.com/prysmaticlabs/prysm/beacon-chain/core/epoch/precompute"
	"github.com/prysmaticlabs/prysm/beacon-chain/core/execution"
	"github.com/prysmaticlabs/prysm/beacon-chain/core/helpers"
	"github.com/prysmaticlabs/prysm/beacon-chain/core/time"
	"github.com/prysmaticlabs/prysm/beacon-chain/state"
	"github.com/prysmaticlabs/prysm/config/params"
	"github.com/prysmaticlabs/prysm/math"
	"github.com/prysmaticlabs/prysm/monitoring/tracing"
	"github.com/prysmaticlabs/prysm/proto/prysm/v1alpha1/block"
	"github.com/prysmaticlabs/prysm/runtime/version"
	"go.opencensus.io/trace"
)

// ExecuteStateTransition defines the procedure for a state transition function.
//
// Note: This method differs from the spec pseudocode as it uses a batch signature verification.
// See: ExecuteStateTransitionNoVerifyAnySig
//
// Spec pseudocode definition:
//  def state_transition(state: BeaconState, signed_block: SignedBeaconBlock, validate_result: bool=True) -> None:
//    block = signed_block.message
//    # Process slots (including those with no blocks) since block
//    process_slots(state, block.slot)
//    # Verify signature
//    if validate_result:
//        assert verify_block_signature(state, signed_block)
//    # Process block
//    process_block(state, block)
//    # Verify state root
//    if validate_result:
//        assert block.state_root == hash_tree_root(state)
func ExecuteStateTransition(
	ctx context.Context,
	state state.BeaconState,
	signed block.SignedBeaconBlock,
) (state.BeaconState, error) {
	if ctx.Err() != nil {
		return nil, ctx.Err()
	}
	if signed == nil || signed.IsNil() || signed.Block().IsNil() {
		return nil, errors.New("nil block")
	}

	ctx, span := trace.StartSpan(ctx, "core.state.ExecuteStateTransition")
	defer span.End()
	var err error

	set, postState, err := ExecuteStateTransitionNoVerifyAnySig(ctx, state, signed)
	if err != nil {
		return nil, errors.Wrap(err, "could not execute state transition")
	}
	valid, err := set.Verify()
	if err != nil {
		return nil, errors.Wrap(err, "could not batch verify signature")
	}
	if !valid {
		return nil, errors.New("signature in block failed to verify")
	}

	return postState, nil
}

// ProcessSlot happens every slot and focuses on the slot counter and block roots record updates.
// It happens regardless if there's an incoming block or not.
// Spec pseudocode definition:
//
//  def process_slot(state: BeaconState) -> None:
//    # Cache state root
//    previous_state_root = hash_tree_root(state)
//    state.state_roots[state.slot % SLOTS_PER_HISTORICAL_ROOT] = previous_state_root
//    # Cache latest block header state root
//    if state.latest_block_header.state_root == Bytes32():
//        state.latest_block_header.state_root = previous_state_root
//    # Cache block root
//    previous_block_root = hash_tree_root(state.latest_block_header)
//    state.block_roots[state.slot % SLOTS_PER_HISTORICAL_ROOT] = previous_block_root
func ProcessSlot(ctx context.Context, state state.BeaconState) (state.BeaconState, error) {
	ctx, span := trace.StartSpan(ctx, "core.state.ProcessSlot")
	defer span.End()
	span.AddAttributes(trace.Int64Attribute("slot", int64(state.Slot())))

	prevStateRoot, err := state.HashTreeRoot(ctx)
	if err != nil {
		return nil, err
	}
	if err := state.UpdateStateRootAtIndex(
		uint64(state.Slot()%params.BeaconConfig().SlotsPerHistoricalRoot),
		prevStateRoot,
	); err != nil {
		return nil, err
	}

	zeroHash := params.BeaconConfig().ZeroHash
	// Cache latest block header state root.
	header := state.LatestBlockHeader()
	if header.StateRoot == nil || bytes.Equal(header.StateRoot, zeroHash[:]) {
		header.StateRoot = prevStateRoot[:]
		if err := state.SetLatestBlockHeader(header); err != nil {
			return nil, err
		}
	}
	prevBlockRoot, err := state.LatestBlockHeader().HashTreeRoot()
	if err != nil {
		tracing.AnnotateError(span, err)
		return nil, errors.Wrap(err, "could not determine prev block root")
	}
	// Cache the block root.
	if err := state.UpdateBlockRootAtIndex(
		uint64(state.Slot()%params.BeaconConfig().SlotsPerHistoricalRoot),
		prevBlockRoot,
	); err != nil {
		return nil, err
	}
	return state, nil
}

// ProcessSlotsUsingNextSlotCache processes slots by using next slot cache for higher efficiency.
func ProcessSlotsUsingNextSlotCache(
	ctx context.Context,
	parentState state.BeaconState,
	parentRoot []byte,
	slot types.Slot) (state.BeaconState, error) {
	ctx, span := trace.StartSpan(ctx, "core.state.ProcessSlotsUsingNextSlotCache")
	defer span.End()

	// Check whether the parent state has been advanced by 1 slot in next slot cache.
	nextSlotState, err := NextSlotState(ctx, parentRoot)
	if err != nil {
		return nil, err
	}
	// If the next slot state is not nil (i.e. cache hit).
	// We replace next slot state with parent state.
	if nextSlotState != nil && !nextSlotState.IsNil() {
		parentState = nextSlotState
	}

	// Since next slot cache only advances state by 1 slot,
	// we check if there's more slots that need to process.
	if slot > parentState.Slot() {
		parentState, err = ProcessSlots(ctx, parentState, slot)
		if err != nil {
			return nil, errors.Wrap(err, "could not process slots")
		}
	}
	return parentState, nil
}

// ProcessSlots process through skip slots and apply epoch transition when it's needed
//
// Spec pseudocode definition:
//  def process_slots(state: BeaconState, slot: Slot) -> None:
//    assert state.slot < slot
//    while state.slot < slot:
//        process_slot(state)
//        # Process epoch on the start slot of the next epoch
//        if (state.slot + 1) % SLOTS_PER_EPOCH == 0:
//            process_epoch(state)
//        state.slot = Slot(state.slot + 1)
func ProcessSlots(ctx context.Context, state state.BeaconState, slot types.Slot) (state.BeaconState, error) {
	ctx, span := trace.StartSpan(ctx, "core.state.ProcessSlots")
	defer span.End()
	if state == nil || state.IsNil() {
		return nil, errors.New("nil state")
	}
	span.AddAttributes(trace.Int64Attribute("slots", int64(slot)-int64(state.Slot())))

	// The block must have a higher slot than parent state.
	if state.Slot() >= slot {
		err := fmt.Errorf("expected state.slot %d < slot %d", state.Slot(), slot)
		tracing.AnnotateError(span, err)
		return nil, err
	}

	highestSlot := state.Slot()
	key, err := cacheKey(ctx, state)
	if err != nil {
		return nil, err
	}

	// Restart from cached value, if one exists.
	cachedState, err := SkipSlotCache.Get(ctx, key)
	if err != nil {
		return nil, err
	}

	if cachedState != nil && !cachedState.IsNil() && cachedState.Slot() < slot {
		highestSlot = cachedState.Slot()
		state = cachedState
	}
	if err := SkipSlotCache.MarkInProgress(key); errors.Is(err, cache.ErrAlreadyInProgress) {
		cachedState, err = SkipSlotCache.Get(ctx, key)
		if err != nil {
			return nil, err
		}
		if cachedState != nil && !cachedState.IsNil() && cachedState.Slot() < slot {
			highestSlot = cachedState.Slot()
			state = cachedState
		}
	} else if err != nil {
		return nil, err
	}
	defer func() {
		if err := SkipSlotCache.MarkNotInProgress(key); err != nil {
			tracing.AnnotateError(span, err)
			log.WithError(err).Error("Failed to mark skip slot no longer in progress")
		}
	}()

	for state.Slot() < slot {
		if ctx.Err() != nil {
			tracing.AnnotateError(span, ctx.Err())
			// Cache last best value.
			if highestSlot < state.Slot() {
				if err := SkipSlotCache.Put(ctx, key, state); err != nil {
					log.WithError(err).Error("Failed to put skip slot cache value")
				}
			}
			return nil, ctx.Err()
		}
		state, err = ProcessSlot(ctx, state)
		if err != nil {
			tracing.AnnotateError(span, err)
			return nil, errors.Wrap(err, "could not process slot")
		}
		if time.CanProcessEpoch(state) {
			switch state.Version() {
			case version.Phase0:
				state, err = ProcessEpochPrecompute(ctx, state)
				if err != nil {
					tracing.AnnotateError(span, err)
					return nil, errors.Wrap(err, "could not process epoch with optimizations")
				}
			case version.Altair:
				state, err = altair.ProcessEpoch(ctx, state)
				if err != nil {
					tracing.AnnotateError(span, err)
					return nil, errors.Wrap(err, "could not process epoch")
				}
			case version.Merge:
				state, err = altair.ProcessEpoch(ctx, state)
				if err != nil {
					tracing.AnnotateError(span, err)
					return nil, errors.Wrap(err, "could not process epoch")
				}
			default:
				return nil, errors.New("beacon state should have a version")
			}
		}
		if err := state.SetSlot(state.Slot() + 1); err != nil {
			tracing.AnnotateError(span, err)
			return nil, errors.Wrap(err, "failed to increment state slot")
		}

		if time.CanUpgradeToAltair(state.Slot()) {
			state, err = altair.UpgradeToAltair(ctx, state)
			if err != nil {
				tracing.AnnotateError(span, err)
				return nil, err
			}
		}

		if CanUpgradeToMerge(state.Slot()) {
			state, err = execution.UpgradeToMerge(ctx, state)
			if err != nil {
				tracing.AnnotateError(span, err)
				return nil, err
			}
		}
	}

	if highestSlot < state.Slot() {
		if err := SkipSlotCache.Put(ctx, key, state); err != nil {
			log.WithError(err).Error("Failed to put skip slot cache value")
			tracing.AnnotateError(span, err)
		}
	}

	return state, nil
}

<<<<<<< HEAD
// CanUpgradeToAltair returns true if the input `slot` can upgrade to Altair.
// Spec code:
// If state.slot % SLOTS_PER_EPOCH == 0 and compute_epoch_at_slot(state.slot) == ALTAIR_FORK_EPOCH
func CanUpgradeToAltair(slot types.Slot) bool {
	epochStart := slots.IsEpochStart(slot)
	altairEpoch := slots.ToEpoch(slot) == params.BeaconConfig().AltairForkEpoch
	return epochStart && altairEpoch
}

// CanUpgradeToMerge returns true if the input `slot` can upgrade to Merge fork.
//
// Spec code:
// If state.slot % SLOTS_PER_EPOCH == 0 and compute_epoch_at_slot(state.slot) == MERGE_FORK_EPOCH
func CanUpgradeToMerge(slot types.Slot) bool {
	epochStart := slots.IsEpochStart(slot)
	mergeEpoch := slots.ToEpoch(slot) == params.BeaconConfig().MergeForkEpoch
	return epochStart && mergeEpoch
}

=======
>>>>>>> 280dc4ec
// VerifyOperationLengths verifies that block operation lengths are valid.
func VerifyOperationLengths(_ context.Context, state state.BeaconState, b block.SignedBeaconBlock) (state.BeaconState, error) {
	if err := helpers.VerifyNilBeaconBlock(b); err != nil {
		return nil, err
	}
	body := b.Block().Body()

	if uint64(len(body.ProposerSlashings())) > params.BeaconConfig().MaxProposerSlashings {
		return nil, fmt.Errorf(
			"number of proposer slashings (%d) in block body exceeds allowed threshold of %d",
			len(body.ProposerSlashings()),
			params.BeaconConfig().MaxProposerSlashings,
		)
	}

	if uint64(len(body.AttesterSlashings())) > params.BeaconConfig().MaxAttesterSlashings {
		return nil, fmt.Errorf(
			"number of attester slashings (%d) in block body exceeds allowed threshold of %d",
			len(body.AttesterSlashings()),
			params.BeaconConfig().MaxAttesterSlashings,
		)
	}

	if uint64(len(body.Attestations())) > params.BeaconConfig().MaxAttestations {
		return nil, fmt.Errorf(
			"number of attestations (%d) in block body exceeds allowed threshold of %d",
			len(body.Attestations()),
			params.BeaconConfig().MaxAttestations,
		)
	}

	if uint64(len(body.VoluntaryExits())) > params.BeaconConfig().MaxVoluntaryExits {
		return nil, fmt.Errorf(
			"number of voluntary exits (%d) in block body exceeds allowed threshold of %d",
			len(body.VoluntaryExits()),
			params.BeaconConfig().MaxVoluntaryExits,
		)
	}
	eth1Data := state.Eth1Data()
	if eth1Data == nil {
		return nil, errors.New("nil eth1data in state")
	}
	if state.Eth1DepositIndex() > eth1Data.DepositCount {
		return nil, fmt.Errorf("expected state.deposit_index %d <= eth1data.deposit_count %d", state.Eth1DepositIndex(), eth1Data.DepositCount)
	}
	maxDeposits := math.Min(params.BeaconConfig().MaxDeposits, eth1Data.DepositCount-state.Eth1DepositIndex())
	// Verify outstanding deposits are processed up to max number of deposits
	if uint64(len(body.Deposits())) != maxDeposits {
		return nil, fmt.Errorf("incorrect outstanding deposits in block body, wanted: %d, got: %d",
			maxDeposits, len(body.Deposits()))
	}

	return state, nil
}

// ProcessEpochPrecompute describes the per epoch operations that are performed on the beacon state.
// It's optimized by pre computing validator attested info and epoch total/attested balances upfront.
func ProcessEpochPrecompute(ctx context.Context, state state.BeaconState) (state.BeaconState, error) {
	ctx, span := trace.StartSpan(ctx, "core.state.ProcessEpochPrecompute")
	defer span.End()
	span.AddAttributes(trace.Int64Attribute("epoch", int64(time.CurrentEpoch(state))))

	if state == nil || state.IsNil() {
		return nil, errors.New("nil state")
	}
	vp, bp, err := precompute.New(ctx, state)
	if err != nil {
		return nil, err
	}
	vp, bp, err = precompute.ProcessAttestations(ctx, state, vp, bp)
	if err != nil {
		return nil, err
	}

	state, err = precompute.ProcessJustificationAndFinalizationPreCompute(state, bp)
	if err != nil {
		return nil, errors.Wrap(err, "could not process justification")
	}

	state, err = precompute.ProcessRewardsAndPenaltiesPrecompute(state, bp, vp, precompute.AttestationsDelta, precompute.ProposersDelta)
	if err != nil {
		return nil, errors.Wrap(err, "could not process rewards and penalties")
	}

	state, err = e.ProcessRegistryUpdates(ctx, state)
	if err != nil {
		return nil, errors.Wrap(err, "could not process registry updates")
	}

	err = precompute.ProcessSlashingsPrecompute(state, bp)
	if err != nil {
		return nil, err
	}

	state, err = e.ProcessFinalUpdates(state)
	if err != nil {
		return nil, errors.Wrap(err, "could not process final updates")
	}
	return state, nil
}<|MERGE_RESOLUTION|>--- conflicted
+++ resolved
@@ -274,7 +274,7 @@
 			}
 		}
 
-		if CanUpgradeToMerge(state.Slot()) {
+		if time.CanUpgradeToMerge(state.Slot()) {
 			state, err = execution.UpgradeToMerge(ctx, state)
 			if err != nil {
 				tracing.AnnotateError(span, err)
@@ -293,28 +293,6 @@
 	return state, nil
 }
 
-<<<<<<< HEAD
-// CanUpgradeToAltair returns true if the input `slot` can upgrade to Altair.
-// Spec code:
-// If state.slot % SLOTS_PER_EPOCH == 0 and compute_epoch_at_slot(state.slot) == ALTAIR_FORK_EPOCH
-func CanUpgradeToAltair(slot types.Slot) bool {
-	epochStart := slots.IsEpochStart(slot)
-	altairEpoch := slots.ToEpoch(slot) == params.BeaconConfig().AltairForkEpoch
-	return epochStart && altairEpoch
-}
-
-// CanUpgradeToMerge returns true if the input `slot` can upgrade to Merge fork.
-//
-// Spec code:
-// If state.slot % SLOTS_PER_EPOCH == 0 and compute_epoch_at_slot(state.slot) == MERGE_FORK_EPOCH
-func CanUpgradeToMerge(slot types.Slot) bool {
-	epochStart := slots.IsEpochStart(slot)
-	mergeEpoch := slots.ToEpoch(slot) == params.BeaconConfig().MergeForkEpoch
-	return epochStart && mergeEpoch
-}
-
-=======
->>>>>>> 280dc4ec
 // VerifyOperationLengths verifies that block operation lengths are valid.
 func VerifyOperationLengths(_ context.Context, state state.BeaconState, b block.SignedBeaconBlock) (state.BeaconState, error) {
 	if err := helpers.VerifyNilBeaconBlock(b); err != nil {
