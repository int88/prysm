package testutil

import (
	"sync"
	"testing"

	"github.com/pkg/errors"
	ethpb "github.com/prysmaticlabs/ethereumapis/eth/v1alpha1"
	"github.com/prysmaticlabs/prysm/beacon-chain/core/helpers"
	"github.com/prysmaticlabs/prysm/beacon-chain/core/state"
	stateTrie "github.com/prysmaticlabs/prysm/beacon-chain/state"
	pb "github.com/prysmaticlabs/prysm/proto/beacon/p2p/v1"
	"github.com/prysmaticlabs/prysm/shared/bls"
	"github.com/prysmaticlabs/prysm/shared/bytesutil"
	"github.com/prysmaticlabs/prysm/shared/hashutil"
	"github.com/prysmaticlabs/prysm/shared/interop"
	"github.com/prysmaticlabs/prysm/shared/params"
	"github.com/prysmaticlabs/prysm/shared/trieutil"
)

var lock sync.Mutex

// Caches
var cachedDeposits []*ethpb.Deposit
var privKeys []bls.SecretKey
var trie *trieutil.SparseMerkleTrie

// DeterministicDepositsAndKeys returns the entered amount of deposits and secret keys.
// The deposits are configured such that for deposit n the validator
// account is key n and the withdrawal account is key n+1.  As such,
// if all secret keys for n validators are required then numDeposits
// should be n+1.
func DeterministicDepositsAndKeys(numDeposits uint64) ([]*ethpb.Deposit, []bls.SecretKey, error) {
	lock.Lock()
	defer lock.Unlock()
	var err error

	// Populate trie cache, if not initialized yet.
	if trie == nil {
		trie, err = trieutil.NewTrie(params.BeaconConfig().DepositContractTreeDepth)
		if err != nil {
			return nil, nil, errors.Wrap(err, "failed to create new trie")
		}
	}

	// If more deposits requested than cached, generate more.
	if numDeposits > uint64(len(cachedDeposits)) {
		numExisting := uint64(len(cachedDeposits))
		numRequired := numDeposits - uint64(len(cachedDeposits))
		// Fetch the required number of keys.
		secretKeys, publicKeys, err := interop.DeterministicallyGenerateKeys(numExisting, numRequired+1)
		if err != nil {
			return nil, nil, errors.Wrap(err, "could not create deterministic keys: ")
		}
		privKeys = append(privKeys, secretKeys[:len(secretKeys)-1]...)

		// Create the new deposits and add them to the trie.
		for i := uint64(0); i < numRequired; i++ {
			balance := params.BeaconConfig().MaxEffectiveBalance
			deposit, err := signedDeposit(secretKeys[i], publicKeys[i].Marshal(), publicKeys[i+1].Marshal(), balance)
			if err != nil {
				return nil, nil, errors.Wrap(err, "could not create signed deposit")
			}
			cachedDeposits = append(cachedDeposits, deposit)

			hashedDeposit, err := deposit.Data.HashTreeRoot()
			if err != nil {
				return nil, nil, errors.Wrap(err, "could not tree hash deposit data")
			}

			trie.Insert(hashedDeposit[:], int(numExisting+i))
		}
	}

	depositTrie, _, err := DeterministicDepositTrie(int(numDeposits))
	if err != nil {
		return nil, nil, errors.Wrap(err, "failed to create deposit trie")
	}
	requestedDeposits := cachedDeposits[:numDeposits]
	for i := range requestedDeposits {
		proof, err := depositTrie.MerkleProof(i)
		if err != nil {
			return nil, nil, errors.Wrap(err, "could not create merkle proof")
		}
		requestedDeposits[i].Proof = proof
	}

	return requestedDeposits, privKeys[0:numDeposits], nil
}

// DepositsWithBalance generates N amount of deposits with the balances taken from the passed in balances array.
// If an empty array is passed,
func DepositsWithBalance(balances []uint64) ([]*ethpb.Deposit, *trieutil.SparseMerkleTrie, error) {
	var err error

	sparseTrie, err := trieutil.NewTrie(params.BeaconConfig().DepositContractTreeDepth)
	if err != nil {
		return nil, nil, errors.Wrap(err, "failed to create new trie")
	}

	numDeposits := uint64(len(balances))
	numExisting := uint64(len(cachedDeposits))
	numRequired := numDeposits - uint64(len(cachedDeposits))

	var secretKeys []bls.SecretKey
	var publicKeys []bls.PublicKey
	if numExisting >= numDeposits+1 {
		secretKeys = append(secretKeys, privKeys[:numDeposits+1]...)
		publicKeys = publicKeysFromSecrets(secretKeys)
	} else {
		secretKeys = append(secretKeys, privKeys[:numExisting]...)
		publicKeys = publicKeysFromSecrets(secretKeys)
		// Fetch enough keys for all deposits, since this function is uncached.
		newSecretKeys, newPublicKeys, err := interop.DeterministicallyGenerateKeys(numExisting, numRequired+1)
		if err != nil {
			return nil, nil, errors.Wrap(err, "could not create deterministic keys: ")
		}
		secretKeys = append(secretKeys, newSecretKeys...)
		publicKeys = append(publicKeys, newPublicKeys...)
	}

	deposits := make([]*ethpb.Deposit, numDeposits)
	// Create the new deposits and add them to the trie.
	for i := uint64(0); i < numDeposits; i++ {
		balance := params.BeaconConfig().MaxEffectiveBalance
		if len(balances) == int(numDeposits) {
			balance = balances[i]
		}
		deposit, err := signedDeposit(secretKeys[i], publicKeys[i].Marshal(), publicKeys[i+1].Marshal(), balance)
		if err != nil {
			return nil, nil, errors.Wrap(err, "could not create signed deposit")
		}
		deposits[i] = deposit

		hashedDeposit, err := deposit.Data.HashTreeRoot()
		if err != nil {
			return nil, nil, errors.Wrap(err, "could not tree hash deposit data")
		}

		sparseTrie.Insert(hashedDeposit[:], int(i))
	}

	depositTrie, _, err := DepositTrieSubset(sparseTrie, int(numDeposits))
	if err != nil {
		return nil, nil, errors.Wrap(err, "failed to create deposit trie")
	}
	for i := range deposits {
		proof, err := depositTrie.MerkleProof(i)
		if err != nil {
			return nil, nil, errors.Wrap(err, "could not create merkle proof")
		}
		deposits[i].Proof = proof
	}

	return deposits, sparseTrie, nil
}

func signedDeposit(
	secretKey bls.SecretKey,
	publicKey,
	withdrawalKey []byte,
	balance uint64,
) (*ethpb.Deposit, error) {
	withdrawalCreds := hashutil.Hash(withdrawalKey)
	withdrawalCreds[0] = params.BeaconConfig().BLSWithdrawalPrefixByte
<<<<<<< HEAD
	depositData := &ethpb.DepositData{
=======
	depositMessage := &pb.DepositMessage{
>>>>>>> dc49e735
		PublicKey:             publicKey,
		Amount:                balance,
		WithdrawalCredentials: withdrawalCreds[:],
	}

	domain, err := helpers.ComputeDomain(params.BeaconConfig().DomainDeposit, nil, nil)
	if err != nil {
		return nil, errors.Wrap(err, "could not compute domain")
	}
	root, err := depositMessage.HashTreeRoot()
	if err != nil {
		return nil, errors.Wrap(err, "could not get signing root of deposit data")
	}

	sigRoot, err := (&pb.SigningData{ObjectRoot: root[:], Domain: domain}).HashTreeRoot()
	if err != nil {
		return nil, err
	}
	depositData := &ethpb.Deposit_Data{
		PublicKey:             publicKey,
		Amount:                balance,
		WithdrawalCredentials: withdrawalCreds[:],
		Signature:             secretKey.Sign(sigRoot[:]).Marshal(),
	}

	deposit := &ethpb.Deposit{
		Data: depositData,
	}
	return deposit, nil
}

// DeterministicDepositTrie returns a merkle trie of the requested size from the
// deterministic deposits.
func DeterministicDepositTrie(size int) (*trieutil.SparseMerkleTrie, [][32]byte, error) {
	if trie == nil {
		return nil, [][32]byte{}, errors.New("trie cache is empty, generate deposits at an earlier point")
	}

	return DepositTrieSubset(trie, size)
}

// DepositTrieSubset takes in a full tree and the desired size and returns a subset of the deposit trie.
func DepositTrieSubset(sparseTrie *trieutil.SparseMerkleTrie, size int) (*trieutil.SparseMerkleTrie, [][32]byte, error) {
	if sparseTrie == nil {
		return nil, [][32]byte{}, errors.New("trie is empty")
	}

	items := sparseTrie.Items()
	if size > len(items) {
		return nil, [][32]byte{}, errors.New("requested a larger tree than amount of deposits")
	}

	items = items[:size]
	depositTrie, err := trieutil.GenerateTrieFromItems(items, params.BeaconConfig().DepositContractTreeDepth)
	if err != nil {
		return nil, [][32]byte{}, errors.Wrapf(err, "could not generate trie of %d length", size)
	}

	roots := make([][32]byte, len(items))
	for i, dep := range items {
		roots[i] = bytesutil.ToBytes32(dep)
	}
	return depositTrie, roots, nil
}

// DeterministicEth1Data takes an array of deposits and returns the eth1Data made from the deposit trie.
func DeterministicEth1Data(size int) (*ethpb.Eth1Data, error) {
	depositTrie, _, err := DeterministicDepositTrie(size)
	if err != nil {
		return nil, errors.Wrap(err, "failed to create trie")
	}
	root := depositTrie.Root()
	eth1Data := &ethpb.Eth1Data{
		BlockHash:    root[:],
		DepositRoot:  root[:],
		DepositCount: uint64(size),
	}
	return eth1Data, nil
}

// DeterministicGenesisState returns a genesis state made using the deterministic deposits.
func DeterministicGenesisState(t testing.TB, numValidators uint64) (*stateTrie.BeaconState, []bls.SecretKey) {
	deposits, privKeys, err := DeterministicDepositsAndKeys(numValidators)
	if err != nil {
		t.Fatal(errors.Wrapf(err, "failed to get %d deposits", numValidators))
	}
	eth1Data, err := DeterministicEth1Data(len(deposits))
	if err != nil {
		t.Fatal(errors.Wrapf(err, "failed to get eth1data for %d deposits", numValidators))
	}
	beaconState, err := state.GenesisBeaconState(deposits, uint64(0), eth1Data)
	if err != nil {
		t.Fatal(errors.Wrapf(err, "failed to get genesis beacon state of %d validators", numValidators))
	}
	ResetCache()
	return beaconState, privKeys
}

// DepositTrieFromDeposits takes an array of deposits and returns the deposit trie.
func DepositTrieFromDeposits(deposits []*ethpb.Deposit) (*trieutil.SparseMerkleTrie, [][32]byte, error) {
	encodedDeposits := make([][]byte, len(deposits))
	for i := 0; i < len(encodedDeposits); i++ {
		hashedDeposit, err := deposits[i].Data.HashTreeRoot()
		if err != nil {
			return nil, [][32]byte{}, errors.Wrap(err, "could not tree hash deposit data")
		}
		encodedDeposits[i] = hashedDeposit[:]
	}

	depositTrie, err := trieutil.GenerateTrieFromItems(encodedDeposits, params.BeaconConfig().DepositContractTreeDepth)
	if err != nil {
		return nil, [][32]byte{}, errors.Wrap(err, "Could not generate deposit trie")
	}

	roots := make([][32]byte, len(deposits))
	for i, dep := range encodedDeposits {
		roots[i] = bytesutil.ToBytes32(dep)
	}

	return depositTrie, roots, nil
}

// ResetCache clears out the old trie, private keys and deposits.
func ResetCache() {
	trie = nil
	privKeys = []bls.SecretKey{}
	cachedDeposits = []*ethpb.Deposit{}
}

// DeterministicDepositsAndKeysSameValidator returns the entered amount of deposits and secret keys
// of the same validator. This is for negative test cases such as same deposits from same validators in a block don't
// result in duplicated validator indices.
func DeterministicDepositsAndKeysSameValidator(numDeposits uint64) ([]*ethpb.Deposit, []bls.SecretKey, error) {
	lock.Lock()
	defer lock.Unlock()
	var err error

	// Populate trie cache, if not initialized yet.
	if trie == nil {
		trie, err = trieutil.NewTrie(params.BeaconConfig().DepositContractTreeDepth)
		if err != nil {
			return nil, nil, errors.Wrap(err, "failed to create new trie")
		}
	}

	// If more deposits requested than cached, generate more.
	if numDeposits > uint64(len(cachedDeposits)) {
		numExisting := uint64(len(cachedDeposits))
		numRequired := numDeposits - uint64(len(cachedDeposits))
		// Fetch the required number of keys.
		secretKeys, publicKeys, err := interop.DeterministicallyGenerateKeys(numExisting, numRequired+1)
		if err != nil {
			return nil, nil, errors.Wrap(err, "could not create deterministic keys: ")
		}
		privKeys = append(privKeys, secretKeys[:len(secretKeys)-1]...)

		// Create the new deposits and add them to the trie. Always use the first validator to create deposit
		for i := uint64(0); i < numRequired; i++ {
			withdrawalCreds := hashutil.Hash(publicKeys[1].Marshal())
			withdrawalCreds[0] = params.BeaconConfig().BLSWithdrawalPrefixByte

<<<<<<< HEAD
			depositData := &ethpb.DepositData{
=======
			depositMessage := &pb.DepositMessage{
>>>>>>> dc49e735
				PublicKey:             publicKeys[1].Marshal(),
				Amount:                params.BeaconConfig().MaxEffectiveBalance,
				WithdrawalCredentials: withdrawalCreds[:],
			}

			domain, err := helpers.ComputeDomain(params.BeaconConfig().DomainDeposit, nil, nil)
			if err != nil {
				return nil, nil, errors.Wrap(err, "could not compute domain")
			}
			root, err := depositMessage.HashTreeRoot()
			if err != nil {
				return nil, nil, errors.Wrap(err, "could not get signing root of deposit data")
			}
			sigRoot, err := (&pb.SigningData{ObjectRoot: root[:], Domain: domain}).HashTreeRoot()
			if err != nil {
				return nil, nil, errors.Wrap(err, "could not get signing root of deposit data and domain")
			}
			// Always use the same validator to sign
			depositData := &ethpb.Deposit_Data{
				PublicKey:             depositMessage.PublicKey,
				Amount:                depositMessage.Amount,
				WithdrawalCredentials: depositMessage.WithdrawalCredentials,
				Signature:             secretKeys[1].Sign(sigRoot[:]).Marshal(),
			}
			deposit := &ethpb.Deposit{
				Data: depositData,
			}
			cachedDeposits = append(cachedDeposits, deposit)

			hashedDeposit, err := deposit.Data.HashTreeRoot()
			if err != nil {
				return nil, nil, errors.Wrap(err, "could not tree hash deposit data")
			}

			trie.Insert(hashedDeposit[:], int(numExisting+i))
		}
	}

	depositTrie, _, err := DeterministicDepositTrie(int(numDeposits))
	if err != nil {
		return nil, nil, errors.Wrap(err, "failed to create deposit trie")
	}
	requestedDeposits := cachedDeposits[:numDeposits]
	for i := range requestedDeposits {
		proof, err := depositTrie.MerkleProof(i)
		if err != nil {
			return nil, nil, errors.Wrap(err, "could not create merkle proof")
		}
		requestedDeposits[i].Proof = proof
	}

	return requestedDeposits, privKeys[0:numDeposits], nil
}

func publicKeysFromSecrets(secretKeys []bls.SecretKey) []bls.PublicKey {
	publicKeys := make([]bls.PublicKey, len(secretKeys))
	for i, secretKey := range secretKeys {
		publicKeys[i] = secretKey.PublicKey()
	}
	return publicKeys
}<|MERGE_RESOLUTION|>--- conflicted
+++ resolved
@@ -163,11 +163,7 @@
 ) (*ethpb.Deposit, error) {
 	withdrawalCreds := hashutil.Hash(withdrawalKey)
 	withdrawalCreds[0] = params.BeaconConfig().BLSWithdrawalPrefixByte
-<<<<<<< HEAD
-	depositData := &ethpb.DepositData{
-=======
 	depositMessage := &pb.DepositMessage{
->>>>>>> dc49e735
 		PublicKey:             publicKey,
 		Amount:                balance,
 		WithdrawalCredentials: withdrawalCreds[:],
@@ -186,7 +182,7 @@
 	if err != nil {
 		return nil, err
 	}
-	depositData := &ethpb.Deposit_Data{
+	depositData := &ethpb.DepositData{
 		PublicKey:             publicKey,
 		Amount:                balance,
 		WithdrawalCredentials: withdrawalCreds[:],
@@ -329,11 +325,7 @@
 			withdrawalCreds := hashutil.Hash(publicKeys[1].Marshal())
 			withdrawalCreds[0] = params.BeaconConfig().BLSWithdrawalPrefixByte
 
-<<<<<<< HEAD
-			depositData := &ethpb.DepositData{
-=======
 			depositMessage := &pb.DepositMessage{
->>>>>>> dc49e735
 				PublicKey:             publicKeys[1].Marshal(),
 				Amount:                params.BeaconConfig().MaxEffectiveBalance,
 				WithdrawalCredentials: withdrawalCreds[:],
@@ -352,7 +344,7 @@
 				return nil, nil, errors.Wrap(err, "could not get signing root of deposit data and domain")
 			}
 			// Always use the same validator to sign
-			depositData := &ethpb.Deposit_Data{
+			depositData := &ethpb.DepositData{
 				PublicKey:             depositMessage.PublicKey,
 				Amount:                depositMessage.Amount,
 				WithdrawalCredentials: depositMessage.WithdrawalCredentials,
