--- conflicted
+++ resolved
@@ -6,7 +6,6 @@
 
 	"github.com/pkg/errors"
 	"github.com/prysmaticlabs/prysm/beacon-chain/core/blocks"
-	"github.com/prysmaticlabs/prysm/beacon-chain/core/helpers"
 	fieldparams "github.com/prysmaticlabs/prysm/config/fieldparams"
 	"github.com/prysmaticlabs/prysm/consensus-types/interfaces"
 	enginev1 "github.com/prysmaticlabs/prysm/proto/engine/v1"
@@ -158,7 +157,7 @@
 func BuildSignedBeaconBlockFromExecutionPayload(
 	blk interfaces.SignedBeaconBlock, payload *enginev1.ExecutionPayload,
 ) (interfaces.SignedBeaconBlock, error) {
-	if err := helpers.BeaconBlockIsNil(blk); err != nil {
+	if err := BeaconBlockIsNil(blk); err != nil {
 		return nil, err
 	}
 	b := blk.Block()
@@ -229,7 +228,7 @@
 
 // WrapSignedBlindedBeaconBlock converts a signed beacon block into a blinded format.
 func WrapSignedBlindedBeaconBlock(blk interfaces.SignedBeaconBlock) (interfaces.SignedBeaconBlock, error) {
-	if err := helpers.BeaconBlockIsNil(blk); err != nil {
+	if err := BeaconBlockIsNil(blk); err != nil {
 		return nil, err
 	}
 	b := blk.Block()
@@ -291,7 +290,6 @@
 	}
 }
 
-<<<<<<< HEAD
 func isEmptyPayload(p *enginev1.ExecutionPayload) bool {
 	if p == nil {
 		return true
@@ -339,7 +337,8 @@
 		return false
 	}
 	return true
-=======
+}
+
 // BeaconBlockIsNil checks if any composite field of input signed beacon block is nil.
 // Access to these nil fields will result in run time panic,
 // it is recommended to run these checks as first line of defense.
@@ -354,5 +353,4 @@
 		return ErrNilBeaconBlockBody
 	}
 	return nil
->>>>>>> 3611afb4
 }