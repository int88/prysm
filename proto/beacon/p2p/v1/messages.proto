--- conflicted
+++ resolved
@@ -3,40 +3,26 @@
 package ethereum.beacon.p2p.v1;
 
 import "google/protobuf/descriptor.proto";
-import "eth/v1alpha1/options.proto";
+import "eth/ext/options.proto";
 
 message Status {
-<<<<<<< HEAD
-  bytes fork_digest = 1 [(ethereum.eth.v1alpha1.ssz_size) = "4"];
-  bytes finalized_root = 2 [(ethereum.eth.v1alpha1.ssz_size) = "32"];
-  uint64 finalized_epoch = 3;
-  bytes head_root = 4 [(ethereum.eth.v1alpha1.ssz_size) = "32"];
-  uint64 head_slot = 5;
-=======
-  bytes fork_digest = 1 [(gogoproto.moretags) = "ssz-size:\"4\""];
-  bytes finalized_root = 2 [(gogoproto.moretags) = "ssz-size:\"32\""];
-  uint64 finalized_epoch = 3 [(gogoproto.casttype) = "github.com/prysmaticlabs/eth2-types.Epoch"];
-  bytes head_root = 4 [(gogoproto.moretags) = "ssz-size:\"32\""];
-  uint64 head_slot = 5 [(gogoproto.casttype) = "github.com/prysmaticlabs/eth2-types.Slot"];
->>>>>>> d7103fde
+  bytes fork_digest = 1 [(ethereum.eth.ext.ssz_size) = "4"];
+  bytes finalized_root = 2 [(ethereum.eth.ext.ssz_size) = "32"];
+  uint64 finalized_epoch = 3 [(ethereum.eth.ext.cast_type) = "github.com/prysmaticlabs/eth2-types.Epoch"];
+  bytes head_root = 4 [(ethereum.eth.ext.ssz_size) = "32"];
+  uint64 head_slot = 5 [(ethereum.eth.ext.cast_type) = "github.com/prysmaticlabs/eth2-types.Slot"];
 }
 
 message BeaconBlocksByRangeRequest {
-  uint64 start_slot = 1 [(gogoproto.casttype) = "github.com/prysmaticlabs/eth2-types.Slot"];
+  uint64 start_slot = 1 [(ethereum.eth.ext.cast_type) = "github.com/prysmaticlabs/eth2-types.Slot"];
   uint64 count = 2;
   uint64 step = 3;
 }
 
 message ENRForkID {
-<<<<<<< HEAD
-  bytes current_fork_digest = 1 [(ethereum.eth.v1alpha1.ssz_size) = "4"];
-  bytes next_fork_version = 2 [(ethereum.eth.v1alpha1.ssz_size) = "4"];
-  uint64 next_fork_epoch = 3;
-=======
-  bytes current_fork_digest = 1 [(gogoproto.moretags) = "ssz-size:\"4\""];
-  bytes next_fork_version = 2 [(gogoproto.moretags) = "ssz-size:\"4\""];
-  uint64 next_fork_epoch = 3 [(gogoproto.casttype) = "github.com/prysmaticlabs/eth2-types.Epoch"];
->>>>>>> d7103fde
+  bytes current_fork_digest = 1 [(ethereum.eth.ext.ssz_size) = "4"];
+  bytes next_fork_version = 2 [(ethereum.eth.ext.ssz_size) = "4"];
+  uint64 next_fork_epoch = 3 [(ethereum.eth.ext.cast_type) = "github.com/prysmaticlabs/eth2-types.Epoch"];
 }
 /*
  Spec Definition:
@@ -48,5 +34,5 @@
 */
 message MetaData {
   uint64 seq_number = 1;
-  bytes attnets = 2 [(ethereum.eth.v1alpha1.ssz_size) = "8", (ethereum.eth.v1alpha1.cast_type) = "github.com/prysmaticlabs/go-bitfield.Bitvector64"];
+  bytes attnets = 2 [(ethereum.eth.ext.ssz_size) = "8", (ethereum.eth.ext.cast_type) = "github.com/prysmaticlabs/go-bitfield.Bitvector64"];
 }